--- conflicted
+++ resolved
@@ -291,13 +291,6 @@
     /// Adds a new rr to the master file parsings
     fn add_rr(&mut self, host_name: String, resource_record: ResourceRecord) {
         let mut rrs = self.get_rrs();
-<<<<<<< HEAD
-        let valid_host_name = domain_validity_syntax(host_name).unwrap();
-        let mut rrs_vec = match rrs.get(&valid_host_name) {
-            Some(val) => val.clone(),
-            None => Vec::<ResourceRecord>::new(),
-        };
-=======
 
         let mut rrs_vec = Vec::<ResourceRecord>::new();
 
@@ -313,7 +306,6 @@
                         _ => continue
                     }
                 }
->>>>>>> e6ff2294
 
                 match resource_record.get_rdata() {
                     // Adding a CNAME will flush older resource records
@@ -334,12 +326,8 @@
             }
         }
 
-<<<<<<< HEAD
         rrs.insert(valid_host_name, rrs_vec.to_vec());
 
-=======
-        rrs.insert(host_name, rrs_vec.to_vec());
->>>>>>> e6ff2294
         self.set_rrs(rrs);
     }
 
