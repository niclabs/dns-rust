pub mod config;
pub mod lookup;
pub mod slist;
pub mod resolver_error;
pub mod lookup_response;
pub mod server_info;

use std::net::IpAddr;
use std::vec;
use std::sync::{Arc, Mutex};
use crate::client::client_error::ClientError;
use crate::dns_cache::DnsCache;
use crate::domain_name::DomainName;
use crate::message::rcode::Rcode;
use crate::message::{self, DnsMessage};
use crate::message::rclass::Rclass;
use crate::message::resource_record::ResourceRecord;
use crate::async_resolver::{config::ResolverConfig,lookup::LookupStrategy};
use crate::message::rdata::Rdata;
use crate::client::client_connection::ConnectionProtocol;
use crate::async_resolver::resolver_error::ResolverError;
use crate::message::rrtype::Rrtype;
use self::lookup_response::LookupResponse;


/// Asynchronous resolver for DNS queries.
///
/// This struct contains a cache and a configuration for the resolver.
/// The cache is used to store the responses of the queries and the
/// configuration is used to set the parameters of the resolver.
///
/// The `AsyncResolver` struct is used to send queries to a DNS server in
/// a asynchronous way. This means that the queries are sent and the
/// resolver continues with the execution of the program without waiting
/// for the response of the query.
///
/// Each query corresponds to a future that is going to be spawned using
/// `lookup_ip` method.
#[derive(Clone)]
pub struct AsyncResolver {
    /// Cache for the resolver.
    cache: Arc<Mutex<DnsCache>>,
    /// Configuration for the resolver.
    config: ResolverConfig ,
}

impl AsyncResolver {

    /// Creates a new `AsyncResolver` with the given configuration.
    ///
    /// # Example
    /// ```
    /// use std::time::Duration;
    /// use dns_resolver::resolver::config::ResolverConfig;
    /// use dns_resolver::resolver::async_resolver::AsyncResolver;
    ///
    /// let config = ReolverConfig::default();
    /// let resolver = AsyncResolver::new(config.clone());
    /// assert_eq!(resolver.config, config);
    /// ```
    pub fn new(config: ResolverConfig)-> Self {
        let async_resolver = AsyncResolver {
            cache: Arc::new(Mutex::new(DnsCache::new(None))),
            config: config,
        };
        async_resolver
    }

    pub fn run() {
        unimplemented!()
    }

    /// This method acts as an interface between the Client and the Resolver.
    ///
    /// It calls `inner_lookup(&self, domain_name: DomainName)` which will
    /// execute a look up of the given domain name asynchronously. The method
    /// retuns the corresponding `Result<Vec<IpAddr>, ClientError>` to the Client.
    /// The `Vec<IpAddr>` contains the IP addresses of the domain name.
    ///
    /// [RFC 1034]: https://datatracker.ietf.org/doc/html/rfc1034#section-5.2
    ///
    /// 5.2. Client-resolver interface
    ///
    /// 1. Host name to host address translation
    /// This function is often defined to mimic a previous HOSTS.TXT
    /// based function.  Given a character string, the caller wants
    /// one or more 32 bit IP addresses.  Under the DNS, it
    /// translates into a request for type A RRs.  Since the DNS does
    /// not preserve the order of RRs, this function may choose to
    /// sort the returned addresses or select the "best" address if
    /// the service returns only one choice to the client.  Note that
    /// a multiple address return is recommended, but a single
    /// address may be the only way to emulate prior HOSTS.TXT
    /// services.
    pub async fn lookup_ip(
        &mut self,
        domain_name: &str,
        transport_protocol: &str,
        rclass: &str
    ) -> Result<Vec<IpAddr>, ClientError> {
        let domain_name_struct = DomainName::new_from_string(domain_name.to_string());
        let transport_protocol_struct = ConnectionProtocol::from(transport_protocol);
        self.config.set_protocol(transport_protocol_struct);

        let response = self.inner_lookup(
            domain_name_struct,
            Rrtype::A,
            rclass.into()
        ).await;

        return self.check_error_from_msg(response).and_then(|lookup_response| {
            let rrs_iter = lookup_response
            .to_vec_of_rr()
            .into_iter();
            let ip_addresses: Result<Vec<IpAddr>, _> = rrs_iter.map(|rr|
                {AsyncResolver::from_rr_to_ip(rr)}).collect();
            return ip_addresses;
        });
    }

    /// Performs a DNS lookup of the given domain name, qtype and rclass.
    ///
    /// This method calls the `inner_lookup` method with the given domain name,
    /// qtype, rclass and the chosen transport protocol. It performs a DNS lookup
    /// asynchronously and returns the corresponding `Result<LookupResponse, ClientError>`.
    /// The `LookupResponse` contains the response of the query which can be translated
    /// to different formats.
    /// 
    /// If the response has an error, the method returns the corresponding `ClientError`
    /// to the Client.
    ///
    /// [RFC 1034]: https://datatracker.ietf.org/doc/html/rfc1034#section-5.2
    ///
    /// 5.2 Client-resolver interface
    ///
    /// 3. General lookup function
    ///
    /// This function retrieves arbitrary information from the DNS,
    /// and has no counterpart in previous systems.  The caller
    /// supplies a QNAME, QTYPE, and RCLASS, and wants all of the
    /// matching RRs.  This function will often use the DNS format
    /// for all RR data instead of the local host's, and returns all
    /// RR content (e.g., TTL) instead of a processed form with local
    /// quoting conventions.
    ///
    /// # Examples
    /// ```
    /// let mut resolver = AsyncResolver::new(ResolverConfig::default());
    /// let domain_name = "example.com";
    /// let transport_protocol = "UDP";
    /// let rrtype = "NS";
    /// let response = resolver.lookup(domain_name, transport_protocol,rrtype).await.unwrap();
    /// ```
    pub async fn lookup(
        &mut self,
        domain_name: &str,
        transport_protocol: &str,
        rrtype: &str,
        rclass: &str
    ) -> Result<LookupResponse, ClientError> {
        let domain_name_struct = DomainName::new_from_string(domain_name.to_string());
        let transport_protocol_struct = ConnectionProtocol::from(transport_protocol);
        self.config.set_protocol(transport_protocol_struct);

        let response = self.inner_lookup(
            domain_name_struct,
            Rrtype::from(rrtype),
            Rclass::from(rclass)
        ).await;

        return self.check_error_from_msg(response);
    }

    // TODO: move and change as from method  of rr
    fn from_rr_to_ip(rr: ResourceRecord) -> Result<IpAddr, ClientError> {
        let rdata = rr.get_rdata();
        if let Rdata::A(ip) = rdata {
            return Ok(ip.get_address());
        } else {
            Err(ClientError::TemporaryError("Response does not match type A."))?
        }
    }

    /// Host name to address translation.
    ///
    /// Performs a DNS lookup for the given domain name and returns the corresponding 
    /// `Result<LookupResponse, ResolverError>`. Here, the `LookupResponse` contains the
    /// response of the query which can translate the response to different formats.
    /// 
    /// This lookup is done asynchronously using the `tokio` runtime. It calls the 
    /// asynchronous method `run()` of the `LookupStrategy` struct. This method
    /// is used to perform the DNS lookup and return the response of the query.
    /// 
    /// If the response has an error, the method returns the corresponding `ResolverError`
    /// to the Client.
    /// 
    /// # Examples
    ///
    /// ```
    /// use dns_resolver::resolver::config::ResolverConfig;
    /// use dns_resolver::resolver::async_resolver::AsyncResolver;
    ///
    /// let resolver = AsyncResolver::new(ResolverConfig::default());
    /// let domain_name = DomainName::new_from_string("example.com".to_string());
    /// let response = resolver.inner_lookup(domain_name).await;
    /// assert!(response.is_ok());
    /// ```
    async fn inner_lookup(
        &self,
        domain_name: DomainName,
        rrtype: Rrtype,
        rclass: Rclass
    ) -> Result<LookupResponse, ResolverError> {
<<<<<<< HEAD
        let query = message::create_recursive_query(domain_name.clone(), rrtype, rclass);
=======
        let mut query = message::create_recursive_query(domain_name.clone(), rrtype, rclass);

        let config = self.config.clone();

        if config.get_ends0() {
            config.add_edns0_to_message(&mut query);
        }
>>>>>>> abdcc738

        // Cache lookup
        // Search in cache only if its available
        if self.config.is_cache_enabled() {
            let lock_result = self.cache.lock();
            let cache = match lock_result {
                Ok(val) => val,
                Err(_) => Err(ClientError::Message("Error getting cache"))?, // FIXME: it shouldn't 
                // return the error, it shoul go to the next part of the code
            };
            if let Some(cache_lookup) = cache.clone().get(domain_name.clone(), rrtype, rclass) {
                let mut new_query = query.clone();

                // Get RR from cache
                for rr_cache_value in cache_lookup.iter() {
                    let rr = rr_cache_value.get_resource_record();

                    // Get negative answer
                    if u16::from(rrtype) != u16::from(rr.get_rtype()) {
                        let additionals: Vec<ResourceRecord> = vec![rr];
                        new_query.add_additionals(additionals);
                        let mut new_header = new_query.get_header();
                        new_header.set_rcode(3);  // TODO: is here where the other problem originates?
                        new_query.set_header(new_header);
                    }
                    else { //FIXME: change to alg RFC 1034-1035
                        let answer: Vec<ResourceRecord> = vec![rr];
                        new_query.set_answer(answer);
                    }
                }
                let new_lookup_response = LookupResponse::new(new_query);

                return Ok(new_lookup_response)
            }
        }

        let mut lookup_strategy = LookupStrategy::new(query, self.config.clone());
<<<<<<< HEAD

        // TODO: add general timeout
        let lookup_response = lookup_strategy.run().await;

=======

        // TODO: add general timeout
        let lookup_response = lookup_strategy.run().await;

>>>>>>> abdcc738
        if let Ok(ref r) = lookup_response {
            self.store_data_cache(r.to_dns_msg().clone());
        }
    
        return lookup_response;
    }

    /// Performs the reverse query of the given IP address.
    ///
    /// [RFC 1034]: https://datatracker.ietf.org/doc/html/rfc1034#section-5.2
    ///
    /// 5.2. Client-resolver interface
    ///
    /// Host address to host name translation
    ///
    /// This function will often follow the form of previous
    /// functions.  Given a 32 bit IP address, the caller wants a
    /// character string.  The octets of the IP address are reversed,
    /// used as name components, and suffixed with "IN-ADDR.ARPA".  A
    /// type PTR query is used to get the RR with the primary name of
    /// the host.  For example, a request for the host name
    /// corresponding to IP address 1.2.3.4 looks for PTR RRs for
    /// domain name "4.3.2.1.IN-ADDR.ARPA".
    pub async fn reverse_query() {
        unimplemented!()
    }

    /// Stores the data of the response in the cache.
    ///
    /// This method stores the data of the response in the cache, depending on the
    /// type of response.
    ///
    /// [RFC 1035]: https://datatracker.ietf.org/doc/html/rfc1035#section-7.4
    ///
    /// 7.4. Using the cache
    ///
    /// In general, we expect a resolver to cache all data which it receives in
    /// responses since it may be useful in answering future client requests.
    /// However, there are several types of data which should not be cached:
    ///
    ///     - When several RRs of the same type are available for a
    ///     particular owner name, the resolver should either cache them
    ///     all or none at all.  When a response is truncated, and a
    ///     resolver doesn't know whether it has a complete set, it should
    ///     not cache a possibly partial set of RRs.
    ///
    ///   - Cached data should never be used in preference to
    ///     authoritative data, so if caching would cause this to happen
    ///     the data should not be cached.
    ///
    ///   - The results of an inverse query should not be cached.
    ///
    ///   - The results of standard queries where the QNAME contains "*"
    ///     labels if the data might be used to construct wildcards.  The
    ///     reason is that the cache does not necessarily contain existing
    ///     RRs or zone boundary information which is necessary to
    ///     restrict the application of the wildcard RRs.
    ///
    ///   - RR data in responses of dubious reliability.  When a resolver
    ///     receives unsolicited responses or RR data other than that
    ///     requested, it should discard it without caching it.  The basic
    ///     implication is that all sanity checks on a packet should be
    ///     performed before any of it is cached.
    ///
    /// In a similar vein, when a resolver has a set of RRs for some name in a
    /// response, and wants to cache the RRs, it should check its cache for
    /// already existing RRs.  Depending on the circumstances, either the data
    /// in the response or the cache is preferred, but the two should never be
    /// combined.  If the data in the response is from authoritative data in the
    /// answer section, it is always preferred.
    fn store_data_cache(&self, response: DnsMessage) {
        let truncated = response.get_header().get_tc();
        {
        let mut cache = self.cache.lock().unwrap();
        // FIXME: maybe add corresponding type of erro
        cache.timeout_cache();
        if !truncated {
            // TODO: RFC 1035: 7.4. Using the cache
            response.get_answer()
            .iter()
            .for_each(|rr| {
                if rr.get_ttl() > 0 {
                    cache.add(rr.get_name(), rr.clone(), response.get_question().get_rrtype(), response.get_question().get_rclass(), Some(response.get_header().get_rcode()));
                }
            });

        }
        }
        self.save_negative_answers(response);
    }

    /// Stores the data of negative answers in the cache.
    ///
    /// [RFC 1123]: https://datatracker.ietf.org/doc/html/rfc1123#section-6.1.3.3
    ///
    /// 6.1.3.3  Efficient Resource Usage
    ///
    /// (4)  All DNS name servers and resolvers SHOULD cache
    /// negative responses that indicate the specified name, or
    /// data of the specified type, does not exist, as
    /// described in [DNS:2].
    ///
    /// [RFC 1034]: https://datatracker.ietf.org/doc/html/rfc1034#section-4.3.4
    ///
    /// 4.3.4. Negative response caching (Optional)
    ///
    /// The DNS provides an optional service which allows name servers to
    /// distribute, and resolvers to cache, negative results with TTLs.  For
    /// example, a name server can distribute a TTL along with a name error
    /// indication, and a resolver receiving such information is allowed to
    /// assume that the name does not exist during the TTL period without
    /// consulting authoritative data.  Similarly, a resolver can make a query
    /// with a QTYPE which matches multiple types, and cache the fact that some
    /// of the types are not present.
    ///
    /// The method is that a name server may add an SOA RR to the additional
    /// section of a response when that response is authoritative.  The SOA must
    /// be that of the zone which was the source of the authoritative data in
    /// the answer section, or name error if applicable.  The MINIMUM field of
    /// the SOA controls the length of time that the negative result may be
    /// cached.
    fn save_negative_answers(&self, response: DnsMessage){
        let qname = response.get_question().get_qname();
        let rrtype = response.get_question().get_rrtype();
        let rclass = response.get_question().get_rclass();
        let additionals = response.get_additional();
        let answer = response.get_answer();
        let aa = response.get_header().get_aa();

        // If not existence RR for query, add SOA to cache
        let mut cache = self.cache.lock().unwrap(); // FIXME: que la función entregue result
        if additionals.len() > 0 && answer.len() == 0 && aa == true{
            additionals.iter()
            .for_each(|rr| {
                if rr.get_rtype() == Rrtype::SOA {
                    cache.add_negative_answer(qname.clone(),rrtype , rclass, rr.clone());
                }
            });
        }

    }

    /// Checks the received `LookupResponse` for errors to return to the Client.
    ///
    /// After receiving the response of the query, this method checks if the
    /// corresponding `DnsMessage` contained in the `LookupResponse` has any
    /// error. This error could be specified in the RCODE of the DNS message or it
    /// could be any other temporary error. If the response has an error, the method 
    /// returns the corresponding`ClientError` to the Client.
    fn check_error_from_msg(
        &self, 
        response: Result<LookupResponse, ResolverError>
    ) -> Result<LookupResponse, ClientError> {
        let lookup_response = match response {
            Ok(val) => val,
            Err(_) => Err(ClientError::TemporaryError("no DNS message found"))?,  
        };

        let header = lookup_response.to_dns_msg().get_header();
        let rcode = Rcode::from(header.get_rcode());
        if let Rcode::NOERROR = rcode {
            let answer = lookup_response.to_dns_msg().get_answer();
            if answer.len() == 0 {
                Err(ClientError::TemporaryError("no answer found"))?;
            }
            return Ok(lookup_response);
        }
        match rcode {
            Rcode::FORMERR => Err(ClientError::FormatError("The name server was unable to interpret the query."))?,
            Rcode::SERVFAIL => Err(ClientError::ServerFailure("The name server was unable to process this query due to a problem with the name server."))?,
            Rcode::NXDOMAIN => Err(ClientError::NameError("The domain name referenced in the query does not exist."))?,
            Rcode::NOTIMP => Err(ClientError::NotImplemented("The name server does not support the requested kind of query."))?,
            Rcode::REFUSED => Err(ClientError::Refused("The name server refuses to perform the specified operation for policy reasons."))?,
            _ => Err(ClientError::ResponseError(rcode.into()))?,
        }
    }
}

// Getters
impl AsyncResolver {
    // Gets the cache from the struct
    pub fn get_cache(&self) -> DnsCache {
        let cache = self.cache.lock().unwrap(); // FIXME: ver que hacer ocn el error
        return cache.clone();
    }
}

//TODO: FK test config and documentation

#[cfg(test)]
mod async_resolver_test {
    use tokio::io;
    use crate::async_resolver::server_info::ServerInfo;
    use crate::client::client_connection::ClientConnection;
    use crate::client::client_error::ClientError;
    use crate::client::tcp_connection::ClientTCPConnection;
    use crate::client::udp_connection::ClientUDPConnection;
    use crate::message::DnsMessage;
    use crate::message::rclass::Rclass;
    use crate::message::rdata::Rdata;
    use crate::message::rdata::a_rdata::ARdata;
    use crate::message::rdata::soa_rdata::SoaRdata;
    use crate::message::resource_record::ResourceRecord;
    use crate::message::rrtype::Rrtype;
    use crate::async_resolver::config::ResolverConfig;
    use super::lookup_response::LookupResponse;
    use super::AsyncResolver;
    use std::net::{IpAddr, Ipv4Addr};
    use std::str::FromStr;
    use std::time::Duration;
    use std::vec;
    use crate::domain_name::DomainName;
    use crate::async_resolver::resolver_error::ResolverError;
    static TIMEOUT: u64 = 45;
    use std::sync::Arc;
    use std::num::NonZeroUsize;


    #[test]
    fn create_async_resolver() {
        let config = ResolverConfig::default();
        let resolver = AsyncResolver::new(config.clone());
        assert_eq!(resolver.config, config);
        assert_eq!(resolver.config.get_timeout(), Duration::from_secs(TIMEOUT));
    }

    #[tokio::test]
    async fn inner_lookup_rrtype_a() {
        // Create a new resolver with default values
        let resolver = AsyncResolver::new(ResolverConfig::default());
        let domain_name = DomainName::new_from_string("example.com".to_string());
        let rrtype = Rrtype::A;
        let record_class = Rclass::IN;
        let response = resolver.inner_lookup(domain_name,rrtype,record_class).await;

        let response = match response {
            Ok(val) => val,
            Err(error) => panic!("Error in the response: {:?}", error),
        };
        //analize if the response has the correct type according with the rrtype
        let answers = response.to_dns_msg().get_answer();
        for answer in answers {
            let a_rdata = answer.get_rdata();
            // Check if the answer is A type
            assert!(matches!(a_rdata, Rdata::A(_a_rdata)))
        }
    }


    #[tokio::test]
    async fn inner_lookup_rrtype_ns() {
        // Create a new resolver with default values
        let resolver = AsyncResolver::new(ResolverConfig::default());
        let domain_name = DomainName::new_from_string("example.com".to_string());
        let rrtype = Rrtype::NS;
        let record_class = Rclass::IN;
        let response = resolver.inner_lookup(domain_name,rrtype,record_class).await;

        let response = match response {
            Ok(val) => val,
            Err(error) => panic!("Error in the response: {:?}", error),
        };
        //analize if the response has the correct type according with the rrtype
        let answers = response.to_dns_msg().get_answer();
        for answer in answers {
            let ns_rdata = answer.get_rdata();
            // Check if the answer is NS type
            assert!(matches!(ns_rdata, Rdata::NS(_ns_rdata)))
        }
    }

    #[tokio::test]
    async fn inner_lookup_rrtype_mx() {
        // Create a new resolver with default values
        let resolver = AsyncResolver::new(ResolverConfig::default());
        let domain_name = DomainName::new_from_string("example.com".to_string());
        let rrtype = Rrtype::MX;
        let record_class = Rclass::IN;
        let response = resolver.inner_lookup(domain_name,rrtype,record_class).await;

        let response = match response {
            Ok(val) => val,
            Err(error) => panic!("Error in the response: {:?}", error),
        };
        //analize if the response has the correct type according with the qtype
        let answers = response.to_dns_msg().get_answer();
        for answer in answers {
            let mx_rdata = answer.get_rdata();
            // Check if the answer is MX type
            assert!(matches!(mx_rdata, Rdata::MX(_mx_rdata)))
        }
    }

    #[tokio::test]
    async fn inner_lookup_rrtype_ptr() {
        // Create a new resolver with default values
        let resolver = AsyncResolver::new(ResolverConfig::default());
        let domain_name = DomainName::new_from_string("example.com".to_string());
        let rrtype = Rrtype::PTR;
        let record_class = Rclass::IN;
        let response = resolver.inner_lookup(domain_name,rrtype,record_class).await;

        let response = match response {
            Ok(val) => val,
            Err(error) => panic!("Error in the response: {:?}", error),
        };
        //analize if the response has the correct type according with the qtype
        let answers = response.to_dns_msg().get_answer();
        for answer in answers {
            let ptr_rdata = answer.get_rdata();
            // Check if the answer is PTR type
            assert!(matches!(ptr_rdata, Rdata::PTR(_ptr_rdata)))
        }
    }

    #[tokio::test]
    async fn inner_lookup_rrtype_soa() {
        // Create a new resolver with default values
        let resolver = AsyncResolver::new(ResolverConfig::default());
        let domain_name = DomainName::new_from_string("example.com".to_string());
        let rrtype = Rrtype::SOA;
        let record_class = Rclass::IN;
        let response = resolver.inner_lookup(domain_name,rrtype,record_class).await;

        let response = match response {
            Ok(val) => val,
            Err(error) => panic!("Error in the response: {:?}", error),
        };
        //analize if the response has the correct type according with the qtype
        let answers = response.to_dns_msg().get_answer();
        for answer in answers {
            let soa_rdata = answer.get_rdata();
            // Check if the answer is SOA type
            assert!(matches!(soa_rdata, Rdata::SOA(_soa_rdata)))
        }
    }

    #[tokio::test]
    async fn inner_lookup_rrtype_txt() {
        // Create a new resolver with default values
        let resolver = AsyncResolver::new(ResolverConfig::default());
        let domain_name = DomainName::new_from_string("example.com".to_string());
        let rrtype = Rrtype::TXT;
        let record_class = Rclass::IN;
        let response = resolver.inner_lookup(domain_name,rrtype,record_class).await;

        let response = match response {
            Ok(val) => val,
            Err(error) => panic!("Error in the response: {:?}", error),
        };
        //analize if the response has the correct type according with the qtype
        let answers = response.to_dns_msg().get_answer();
        for answer in answers {
            let txt_rdata = answer.get_rdata();
            // Check if the answer is TXT type
            assert!(matches!(txt_rdata, Rdata::TXT(_txt_rdata)))
        }
    }

    #[tokio::test]
    async fn inner_lookup_rrtype_cname() {
        // Create a new resolver with default values
        let resolver = AsyncResolver::new(ResolverConfig::default());
        let domain_name = DomainName::new_from_string("example.com".to_string());
        let rrtype = Rrtype::CNAME;
        let record_class = Rclass::IN;
        let response = resolver.inner_lookup(domain_name,rrtype,record_class).await;

        let response = match response {
            Ok(val) => val,
            Err(error) => panic!("Error in the response: {:?}", error),
        };
        //analize if the response has the correct type according with the qtype
        let answers = response.to_dns_msg().get_answer();
        for answer in answers {
            let cname_rdata = answer.get_rdata();
            // Check if the answer is CNAME type
            assert!(matches!(cname_rdata, Rdata::CNAME(_cname_rdata)))
        }
    }

    #[tokio::test]
    async fn inner_lookup_rrtype_hinfo() {
        // Create a new resolver with default values
        let resolver = AsyncResolver::new(ResolverConfig::default());
        let domain_name = DomainName::new_from_string("example.com".to_string());
        let rrtype = Rrtype::HINFO;
        let record_class = Rclass::IN;
        let response = resolver.inner_lookup(domain_name,rrtype,record_class).await;

        let response = match response {
            Ok(val) => val,
            Err(error) => panic!("Error in the response: {:?}", error),
        };
        //analize if the response has the correct type according with the qtype
        let answers = response.to_dns_msg().get_answer();
        for answer in answers {
            let hinfo_rdata = answer.get_rdata();
            // Check if the answer is HINFO type
            assert!(matches!(hinfo_rdata, Rdata::HINFO(_hinfo_rdata)))
        }
    }

    #[tokio::test]
    async fn inner_lookup_rrtype_tsig() {
        // Create a new resolver with default values
        let resolver = AsyncResolver::new(ResolverConfig::default());
        let domain_name = DomainName::new_from_string("example.com".to_string());
        let rrtype = Rrtype::TSIG;
        let record_class = Rclass::IN;
        let response = resolver.inner_lookup(domain_name,rrtype,record_class).await;

        let response = match response {
            Ok(val) => val,
            Err(error) => panic!("Error in the response: {:?}", error),
        };
        //analize if the response has the correct type according with the rrtype
        let answers = response.to_dns_msg().get_answer();
        for answer in answers {
            let tsig_rdata = answer.get_rdata();
            // Check if the answer is TSIG type
            assert!(matches!(tsig_rdata, Rdata::TSIG(_tsig_rdata)))
        }
    }
    #[tokio::test]
    async fn inner_lookup_ns() {
        // Create a new resolver with default values
        let resolver = AsyncResolver::new(ResolverConfig::default());
        let domain_name = DomainName::new_from_string("example.com".to_string());
        let rrtype = Rrtype::NS;
        let record_class = Rclass::IN;

        let response = resolver.inner_lookup(domain_name,rrtype,record_class).await;
        assert!(response.is_ok());

        //FIXME: add assert
        println!("Response: {:?}",response);
    }

    #[tokio::test]
    async fn host_name_to_host_address_translation() {
        let mut resolver = AsyncResolver::new(ResolverConfig::default());
        let domain_name = "example.com";
        let transport_protocol = "TCP";
        let rclass = "IN";
        let ip_addresses = resolver.lookup_ip(domain_name, transport_protocol,rclass).await.unwrap();
        println!("RESPONSE : {:?}", ip_addresses);

        assert!(ip_addresses[0].is_ipv4());
        assert!(!ip_addresses[0].is_unspecified());
    }

    #[tokio::test]
    async fn lookup_ip_ch() {
        let mut resolver = AsyncResolver::new(ResolverConfig::default());
        let domain_name = "example.com";
        let transport_protocol = "UDP";
        let rclass = "CH";
        let ip_addresses = resolver.lookup_ip(domain_name, transport_protocol,rclass).await;
        println!("RESPONSE : {:?}", ip_addresses);

        assert!(ip_addresses.is_err());
    }

    #[tokio::test]
    async fn lookup_ip_rclass_any() {
        let mut resolver = AsyncResolver::new(ResolverConfig::default());
        let domain_name = "example.com";
        let transport_protocol = "UDP";
        let rclass = "ANY";
        let ip_addresses = resolver.lookup_ip(domain_name, transport_protocol,rclass).await;
        println!("RESPONSE : {:?}", ip_addresses);

        assert!(ip_addresses.is_err());
    }

    #[tokio::test]
    async fn lookup_ch() {
        let mut resolver = AsyncResolver::new(ResolverConfig::default());
        let domain_name = "example.com";
        let transport_protocol = "UDP";
        let rrtype = "NS";
        let rclass = "CH";
        let ip_addresses = resolver.lookup(domain_name, transport_protocol,rrtype,rclass).await;
        println!("RESPONSE : {:?}", ip_addresses);

        assert!(ip_addresses.is_err());
    }

    #[tokio::test]
    async fn host_name_to_host_address_translation_ch() {
        let mut resolver = AsyncResolver::new(ResolverConfig::default());
        let domain_name = "example.com";
        let transport_protocol = "TCP";
        let rclass = "IN";
        let ip_addresses = resolver.lookup_ip(domain_name, transport_protocol,rclass).await.unwrap();
        println!("RESPONSE : {:?}", ip_addresses);

        assert!(ip_addresses[0].is_ipv4());
        assert!(!ip_addresses[0].is_unspecified());
    }

    #[tokio::test]
    async fn lookup_ns() {
        let mut resolver = AsyncResolver::new(ResolverConfig::default());
        resolver.config.set_retransmission_loop_attempts(10);
        let domain_name = "example.com";
        let transport_protocol = "UDP";
        match resolver.lookup(
            domain_name,
            transport_protocol,
            "NS",
            "IN"
        ).await {
            Ok(val) => {println!("RESPONSE : {:?}",val);},
            Err(e) => assert!(false, "Error: {:?}", e)
        };
    }

    // async fn reverse_query() {
    //     let resolver = AsyncResolver::new(ResolverConfig::default());
    //     let ip_address = "192.168.0.1";
    //     let domain_name = resolver.reverse_query(ip_address).await;

    //     // Realiza aserciones para verificar que domain_name contiene un nombre de dominio válido.
    //     assert!(!domain_name.is_empty(), "El nombre de dominio no debe estar vacío");

    //     // Debe verificar que devuelve el nombre de dominio correspondiente a la dirección IP dada.
    //     // Dependiendo de tu implementación, puedes comparar el resultado con un valor esperado.
    //     // Por ejemplo, si esperas que la dirección IP "192.168.0.1" se traduzca a "ejemplo.com":
    //     assert_eq!(domain_name, "ejemplo.com", "El nombre de dominio debe ser 'ejemplo.com'");
    // }

    #[tokio::test]
    async fn timeout() {
        // Crea una instancia de tu resolutor con la configuración adecuada
        let mut resolver = AsyncResolver::new(ResolverConfig::default());

        // Intenta resolver un nombre de dominio que no existe o no está accesible
        let domain_name = "nonexistent-example.com";
        let transport_protocol = "UDP";
        let rclass = "IN";

        // Configura un timeout corto para la resolución (ajusta según tus necesidades)
        let timeout_duration = std::time::Duration::from_secs(2);

        let result = tokio::time::timeout(timeout_duration, async {
            resolver.lookup_ip(domain_name, transport_protocol,rclass).await
        }).await;

        // Verifica que el resultado sea un error de timeout
        match result {
            Ok(Ok(_)) => {
                panic!("Se esperaba un error de timeout, pero se resolvió exitosamente");
            }
            Ok(Err(_err)) => {
               assert!(true);
            }
            Err(_) => {
                panic!("El timeout no se manejó correctamente");
            }
        }
    }

    #[test]
    fn check_dns_msg_ip() {
        let resolver = AsyncResolver::new(ResolverConfig::default());

        // Create a new dns response
        let mut answer: Vec<ResourceRecord> = Vec::new();
        let mut a_rdata = ARdata::new();
        a_rdata.set_address(IpAddr::from([127, 0, 0, 1]));
        let rdata = Rdata::A(a_rdata);
        let resource_record = ResourceRecord::new(rdata);
        answer.push(resource_record);

        let mut dns_response =
            DnsMessage::new_query_message(
                DomainName::new_from_string("example.com".to_string()),
                Rrtype::A,
                Rclass::IN,
                0,
                false,
                1);
        dns_response.set_answer(answer);
        let mut header = dns_response.get_header();
        header.set_qr(true);
        dns_response.set_header(header);
        let lookup_response = LookupResponse::new(dns_response);
        let result_lookup = resolver.check_error_from_msg(Ok(lookup_response));

        if let Ok(lookup_response) = result_lookup {
            let rdata = lookup_response.to_dns_msg().get_answer()[0].get_rdata();
            if let Rdata::A(ip) = rdata {
                assert_eq!(ip.get_address(), IpAddr::from([127, 0, 0, 1]));
            } else {
                panic!("Error parsing response");
            }
        } else {
            panic!("Error parsing response");
        }
    }

    /// Test inner lookup cache
    #[tokio::test]
    async fn inner_lookup_cache_available() {
        let resolver = AsyncResolver::new(ResolverConfig::default());
        resolver.cache.lock().unwrap().set_max_size(NonZeroUsize::new(1).unwrap());

        let domain_name = DomainName::new_from_string("example.com".to_string());
        let a_rdata = ARdata::new_from_addr(IpAddr::from_str("93.184.216.34").unwrap());
        let a_rdata = Rdata::A(a_rdata);
        let resource_record = ResourceRecord::new(a_rdata);
        resolver.cache.lock().unwrap().add(domain_name, resource_record, Rrtype::A, Rclass::IN, None);

        let domain_name = DomainName::new_from_string("example.com".to_string());
        let response = resolver.inner_lookup(domain_name, Rrtype::A, Rclass::IN).await;

        if let Ok(msg) = response {
            assert_eq!(msg.to_dns_msg().get_header().get_aa(), false);
        } else {
            panic!("No response from cache");
        }
    }

    /// Test inner lookup without cache
    #[tokio::test]
    async fn inner_lookup_with_no_cache() {
        let mut config = ResolverConfig::default();
        config.set_cache_enabled(false);

        let resolver = AsyncResolver::new(config);
        {
        let mut cache = resolver.cache.lock().unwrap();
        cache.set_max_size(NonZeroUsize::new(1).unwrap());

        let domain_name = DomainName::new_from_string("example.com".to_string());
        let a_rdata = ARdata::new_from_addr(IpAddr::from_str("93.184.216.34").unwrap());
        let a_rdata = Rdata::A(a_rdata);
        let resource_record = ResourceRecord::new(a_rdata);
        cache.add(domain_name, resource_record, Rrtype::A, Rclass::IN, None);
        }

        let domain_name = DomainName::new_from_string("example.com".to_string());
        let response = resolver.inner_lookup(domain_name, Rrtype::A, Rclass::IN).await;

        if let Ok(msg) = response {
            assert_eq!(msg.to_dns_msg().get_header().get_aa(), false);
        } else {
            panic!("No response from nameserver");
        }
    }

    /// Test cache data
    #[tokio::test]
    async fn cache_data() {
        let mut resolver = AsyncResolver::new(ResolverConfig::default());
        resolver.cache.lock().unwrap().set_max_size(NonZeroUsize::new(1).unwrap());
        assert_eq!(resolver.cache.lock().unwrap().is_empty(), true);

        let _response = resolver.lookup("example.com", "UDP", "A","IN").await;
        assert_eq!(resolver.cache.lock().unwrap().is_cached(DomainName::new_from_str("example.com"), Rrtype::A, Rclass::IN), true);
        // TODO: Test special cases from RFC
    }


    #[tokio::test]
    async fn max_number_of_retry() {
        let mut config = ResolverConfig::default();
        let max_retries = 6;
        config.set_retransmission_loop_attempts(max_retries);

        let bad_server:IpAddr = IpAddr::V4(Ipv4Addr::new(7, 7, 7, 7)); 
        let timeout = Duration::from_secs(2);
    
        let conn_udp:ClientUDPConnection = ClientUDPConnection::new(bad_server, timeout);
        let conn_tcp:ClientTCPConnection = ClientTCPConnection::new(bad_server, timeout);
        let server_info = ServerInfo::new_with_ip(bad_server, conn_udp, conn_tcp);
        let name_servers = vec![server_info];
        config.set_name_servers(name_servers);
        let mut resolver = AsyncResolver::new(config);

        let result = resolver.lookup("dfasdfsda.com", "TCP", "A", "IN").await;
        
        match result {
            Ok(_) => {
                panic!("Timeout limit exceeded error was expected."); 
            }
            Err(_) => {
                assert!(true);
            }
        }
    }


    #[tokio::test]
    async fn use_udp() {
        let mut resolver = AsyncResolver::new(ResolverConfig::default());
        let domain_name = "example.com";
        let transport_protocol = "UDP";
        let rclass = "IN";
        let ip_addresses = resolver.lookup_ip(domain_name, transport_protocol,rclass).await.unwrap();
        println!("RESPONSE : {:?}", ip_addresses);

        assert!(ip_addresses[0].is_ipv4());
        assert!(!ip_addresses[0].is_unspecified());
    }

    #[tokio::test]
    async fn use_tcp() {
        let mut resolver = AsyncResolver::new(ResolverConfig::default());
        let domain_name = "example.com";
        let transport_protocol = "TCP";
        let rclass = "IN";
        let ip_addresses = resolver.lookup_ip(domain_name, transport_protocol,rclass).await.unwrap();
        println!("RESPONSE : {:?}", ip_addresses);

        assert!(ip_addresses[0].is_ipv4());
        assert!(!ip_addresses[0].is_unspecified());
    }

    #[tokio::test]
    #[ignore]
    async fn use_udp_but_fails_and_use_tcp() {
        let mut resolver = AsyncResolver::new(ResolverConfig::default());
        let domain_name = "Ecample.com";
        let transport_protocol_udp = "UDP";
        let transport_protocol_tcp = "TCP";
        let rclass = "IN";
        let udp_result = resolver.lookup_ip(domain_name, transport_protocol_udp,rclass).await;

        match udp_result {
        Ok(_) => {
            panic!("UDP client error expected");
            }
        Err(_err) => {
            assert!(true);
            }
        }

        let tcp_result = resolver.lookup_ip(domain_name, transport_protocol_tcp, rclass).await;
        match tcp_result {
            Ok(_) => {
                assert!(true);
            }
        Err(_err) => {
            panic!("unexpected TCP client error");
            }
        }
    }


    //TODO: diferent types of errors
    #[tokio::test]
    async fn resolver_with_client_error_io() {
        let io_error = io::Error::new(io::ErrorKind::Other, "Simulated I/O Error");
        let result = ClientError::Io(io_error);

        match result {
           ClientError::Io(_) => {
            // La operación generó un error de I/O simulado, la prueba es exitosa
           }
           _ => {
               panic!("Se esperaba un error de I/O simulado");
           }
        }
    }

    #[tokio::test]
    async fn check_dns_msg_1() {
        let resolver = AsyncResolver::new(ResolverConfig::default());

        // Create a new dns response
        let mut answer: Vec<ResourceRecord> = Vec::new();
        let mut a_rdata = ARdata::new();
        a_rdata.set_address(IpAddr::from([127, 0, 0, 1]));
        let rdata = Rdata::A(a_rdata);
        let resource_record = ResourceRecord::new(rdata);
        answer.push(resource_record);

        let mut dns_response =
            DnsMessage::new_query_message(
                DomainName::new_from_string("example.com".to_string()),
                Rrtype::A,
                Rclass::IN,
                0,
                false,
                1);
        dns_response.set_answer(answer);
        let mut header = dns_response.get_header();
        header.set_qr(true);
        header.set_rcode(1);
        dns_response.set_header(header);
        let lookup_response = LookupResponse::new(dns_response);
        let result_lookup = resolver.check_error_from_msg(Ok(lookup_response));

        if let Ok(lookup_response) = result_lookup {
            let rdata = lookup_response.to_dns_msg().get_answer()[0].get_rdata();
            if let Rdata::A(ip) = rdata {
                assert_eq!(ip.get_address(), IpAddr::from([127, 0, 0, 1]));
            } else {
                panic!("Error parsing response");
            }
        } else {
            if let Err(ClientError::FormatError("The name server was unable to interpret the query.")) = result_lookup {
                assert!(true);
            }
            else {
                panic!("Error parsing response");
            }
        }
    }

    #[tokio::test]
    async fn parse_dns_msg_2() {
        let resolver = AsyncResolver::new(ResolverConfig::default());

        // Create a new dns response
        let mut answer: Vec<ResourceRecord> = Vec::new();
        let mut a_rdata = ARdata::new();
        a_rdata.set_address(IpAddr::from([127, 0, 0, 1]));
        let rdata = Rdata::A(a_rdata);
        let resource_record = ResourceRecord::new(rdata);
        answer.push(resource_record);

        let mut dns_response =
            DnsMessage::new_query_message(
                DomainName::new_from_string("example.com".to_string()),
                Rrtype::A,
                Rclass::IN,
                0,
                false,
                1);
        dns_response.set_answer(answer);
        let mut header = dns_response.get_header();
        header.set_qr(true);
        header.set_rcode(2);
        dns_response.set_header(header);
        let lookup_response = LookupResponse::new(dns_response);
        let result_lookup = resolver.check_error_from_msg(Ok(lookup_response));

        if let Ok(lookup_response) = result_lookup {
            let rdata = lookup_response.to_dns_msg().get_answer()[0].get_rdata();
            if let Rdata::A(ip) = rdata {
                assert_eq!(ip.get_address(), IpAddr::from([127, 0, 0, 1]));
            } else {
                panic!("Error parsing response");
            }
        } else {
            if let Err(ClientError::ServerFailure("The name server was unable to process this query due to a problem with the name server.")) = 
            result_lookup {
                assert!(true);
            }
            else {
                panic!("Error parsing response");
            }
        }
    }

    #[tokio::test]
    async fn parse_dns_msg_3() {
        let resolver = AsyncResolver::new(ResolverConfig::default());

        // Create a new dns response
        let mut answer: Vec<ResourceRecord> = Vec::new();
        let mut a_rdata = ARdata::new();
        a_rdata.set_address(IpAddr::from([127, 0, 0, 1]));
        let rdata = Rdata::A(a_rdata);
        let resource_record = ResourceRecord::new(rdata);
        answer.push(resource_record);

        let mut dns_response =
            DnsMessage::new_query_message(
                DomainName::new_from_string("example.com".to_string()),
                Rrtype::A,
                Rclass::IN,
                0,
                false,
                1);
        dns_response.set_answer(answer);
        let mut header = dns_response.get_header();
        header.set_qr(true);
        header.set_rcode(3);
        dns_response.set_header(header);
        let lookup_response = LookupResponse::new(dns_response);
        let result_lookup = resolver.check_error_from_msg(Ok(lookup_response));

        if let Ok(lookup_response) = result_lookup {
            let rdata = lookup_response.to_dns_msg().get_answer()[0].get_rdata();
            if let Rdata::A(ip) = rdata {
                assert_eq!(ip.get_address(), IpAddr::from([127, 0, 0, 1]));
            } else {
                panic!("Error parsing response");
            }
        } else {
            if let Err(ClientError::NameError("The domain name referenced in the query does not exist.")) = result_lookup {
                assert!(true);
            }
            else {
                panic!("Error parsing response");
            }
        }
    }

    #[tokio::test]
    async fn parse_dns_msg_4() {
        let resolver = AsyncResolver::new(ResolverConfig::default());

        // Create a new dns response
        let mut answer: Vec<ResourceRecord> = Vec::new();
        let mut a_rdata = ARdata::new();
        a_rdata.set_address(IpAddr::from([127, 0, 0, 1]));
        let rdata = Rdata::A(a_rdata);
        let resource_record = ResourceRecord::new(rdata);
        answer.push(resource_record);

        let mut dns_response =
            DnsMessage::new_query_message(
                DomainName::new_from_string("example.com".to_string()),
                Rrtype::A,
                Rclass::IN,
                0,
                false,
                1);
        dns_response.set_answer(answer);
        let mut header = dns_response.get_header();
        header.set_qr(true);
        header.set_rcode(4);
        dns_response.set_header(header);
        let lookup_response = LookupResponse::new(dns_response);
        let result_lookup = resolver.check_error_from_msg(Ok(lookup_response));

        if let Ok(lookup_response) = result_lookup {
            let rdata = lookup_response.to_dns_msg().get_answer()[0].get_rdata();
            if let Rdata::A(ip) = rdata {
                assert_eq!(ip.get_address(), IpAddr::from([127, 0, 0, 1]));
            } else {
                panic!("Error parsing response");
            }
        } else {
            if let Err(ClientError::NotImplemented("The name server does not support the requested kind of query.")) = result_lookup {
                assert!(true);
            }
            else {
                panic!("Error parsing response");
            }
        }
    }

    #[tokio::test]
    async fn parse_dns_msg_5() {
        let resolver = AsyncResolver::new(ResolverConfig::default());

        // Create a new dns response
        let mut answer: Vec<ResourceRecord> = Vec::new();
        let mut a_rdata = ARdata::new();
        a_rdata.set_address(IpAddr::from([127, 0, 0, 1]));
        let rdata = Rdata::A(a_rdata);
        let resource_record = ResourceRecord::new(rdata);
        answer.push(resource_record);

        let mut dns_response =
            DnsMessage::new_query_message(
                DomainName::new_from_string("example.com".to_string()),
                Rrtype::A,
                Rclass::IN,
                0,
                false,
                1);
        dns_response.set_answer(answer);
        let mut header = dns_response.get_header();
        header.set_qr(true);
        header.set_rcode(5);
        dns_response.set_header(header);
        let lookup_response = LookupResponse::new(dns_response);
        let result_lookup = resolver.check_error_from_msg(Ok(lookup_response));

        if let Ok(lookup_response) = result_lookup {
            let rdata = lookup_response.to_dns_msg().get_answer()[0].get_rdata();
            if let Rdata::A(ip) = rdata {
                assert_eq!(ip.get_address(), IpAddr::from([127, 0, 0, 1]));
            } else {
                panic!("Error parsing response");
            }
        } else {
            if let Err(ClientError::Refused("The name server refuses to perform the specified operation for policy reasons.")) = result_lookup {
                assert!(true);
            }
            else {
                panic!("Error parsing response");
            }
        }
    }

    //TODO: probar diferentes rrtype
    #[tokio::test]
    async fn rrtypes_a() {
        let resolver = AsyncResolver::new(ResolverConfig::default());

        // Create a new dns response
        let mut answer: Vec<ResourceRecord> = Vec::new();
        let mut a_rdata = ARdata::new();
        a_rdata.set_address(IpAddr::from([127, 0, 0, 1]));
        let rdata = Rdata::A(a_rdata);
        let resource_record = ResourceRecord::new(rdata);
        answer.push(resource_record);

        let mut dns_response =
            DnsMessage::new_query_message(
                DomainName::new_from_string("example.com".to_string()),
                Rrtype::A,
                Rclass::IN,
                0,
                false,
                1);
        dns_response.set_answer(answer);
        let mut header = dns_response.get_header();
        header.set_qr(true);
        dns_response.set_header(header);
        let lookup_response = LookupResponse::new(dns_response);
        let result_lookup = resolver.check_error_from_msg(Ok(lookup_response));

        if let Ok(lookup_response) = result_lookup {
            let rdata = lookup_response.to_dns_msg().get_answer()[0].get_rdata();
            if let Rdata::A(ip) = rdata {
                assert_eq!(ip.get_address(), IpAddr::from([127, 0, 0, 1]));
            } else {
                panic!("Error parsing response");
            }
        } else {

                panic!("Error parsing response");
            }
    }

    #[tokio::test]
    async fn rrtypes_ns() {
        let resolver = AsyncResolver::new(ResolverConfig::default());

        // Create a new dns response
        let mut answer: Vec<ResourceRecord> = Vec::new();
        let mut a_rdata = ARdata::new();
        a_rdata.set_address(IpAddr::from([127, 0, 0, 1]));
        let rdata = Rdata::A(a_rdata);
        let resource_record = ResourceRecord::new(rdata);
        answer.push(resource_record);

        let mut dns_response =
            DnsMessage::new_query_message(
                DomainName::new_from_string("example.com".to_string()),
                Rrtype::NS,
                Rclass::IN,
                0,
                false,
                1);
        dns_response.set_answer(answer);
        let mut header = dns_response.get_header();
        header.set_qr(true);
        dns_response.set_header(header);
        let lookup_response = LookupResponse::new(dns_response);
        let result_lookup = resolver.check_error_from_msg(Ok(lookup_response));

        if let Ok(lookup_response) = result_lookup {
            let rdata = lookup_response.to_dns_msg().get_answer()[0].get_rdata();
            if let Rdata::A(ip) = rdata {
                assert_eq!(ip.get_address(), IpAddr::from([127, 0, 0, 1]));
            } else {
                panic!("Error parsing response");
            }
        } else {

                panic!("Error parsing response");
            }
    }

    #[tokio::test]
    async fn rrtypes_cname() {
        let resolver = AsyncResolver::new(ResolverConfig::default());

        // Create a new dns response
        let mut answer: Vec<ResourceRecord> = Vec::new();
        let mut a_rdata = ARdata::new();
        a_rdata.set_address(IpAddr::from([127, 0, 0, 1]));
        let rdata = Rdata::A(a_rdata);
        let resource_record = ResourceRecord::new(rdata);
        answer.push(resource_record);

        let mut dns_response =
            DnsMessage::new_query_message(
                DomainName::new_from_string("example.com".to_string()),
                Rrtype::CNAME,
                Rclass::IN,
                0,
                false,
                1);
        dns_response.set_answer(answer);
        let mut header = dns_response.get_header();
        header.set_qr(true);
        dns_response.set_header(header);
        let lookup_response = LookupResponse::new(dns_response);
        let result_vec_rr = resolver.check_error_from_msg(Ok(lookup_response));

        if let Ok(lookup_response) = result_vec_rr {
            let rdata = lookup_response.to_dns_msg().get_answer()[0].get_rdata();
            if let Rdata::A(ip) = rdata {
                assert_eq!(ip.get_address(), IpAddr::from([127, 0, 0, 1]));
            } else {
                panic!("Error parsing response");
            }
        } else {

                panic!("Error parsing response");
            }
    }

    #[tokio::test]
    async fn rrtypes_soa() {
        let resolver = AsyncResolver::new(ResolverConfig::default());

        // Create a new dns response
        let mut answer: Vec<ResourceRecord> = Vec::new();
        let mut a_rdata = ARdata::new();
        a_rdata.set_address(IpAddr::from([127, 0, 0, 1]));
        let rdata = Rdata::A(a_rdata);
        let resource_record = ResourceRecord::new(rdata);
        answer.push(resource_record);

        let mut dns_response =
            DnsMessage::new_query_message(
                DomainName::new_from_string("example.com".to_string()),
                Rrtype::SOA,
                Rclass::IN,
                0,
                false,
                1);
        dns_response.set_answer(answer);
        let mut header = dns_response.get_header();
        header.set_qr(true);
        dns_response.set_header(header);
        let lookup_response = LookupResponse::new(dns_response);
        let result_vec_rr = resolver.check_error_from_msg(Ok(lookup_response));

        if let Ok(lookup_response) = result_vec_rr {
            let rdata = lookup_response.to_dns_msg().get_answer()[0].get_rdata();
            if let Rdata::A(ip) = rdata {
                assert_eq!(ip.get_address(), IpAddr::from([127, 0, 0, 1]));
            } else {
                panic!("Error parsing response");
            }
        } else {

                panic!("Error parsing response");
            }
    }


    #[tokio::test]
    async fn rrtypes_ptr() {
        let resolver = AsyncResolver::new(ResolverConfig::default());

        // Create a new dns response
        let mut answer: Vec<ResourceRecord> = Vec::new();
        let mut a_rdata = ARdata::new();
        a_rdata.set_address(IpAddr::from([127, 0, 0, 1]));
        let rdata = Rdata::A(a_rdata);
        let resource_record = ResourceRecord::new(rdata);
        answer.push(resource_record);

        let mut dns_response =
            DnsMessage::new_query_message(
                DomainName::new_from_string("example.com".to_string()),
                Rrtype::PTR,
                Rclass::IN,
                0,
                false,
                1);
        dns_response.set_answer(answer);
        let mut header = dns_response.get_header();
        header.set_qr(true);
        dns_response.set_header(header);
        let lookup_response = LookupResponse::new(dns_response);
        let result_vec_rr = resolver.check_error_from_msg(Ok(lookup_response));

        if let Ok(lookup_response) = result_vec_rr {
            let rdata = lookup_response.to_dns_msg().get_answer()[0].get_rdata();
            if let Rdata::A(ip) = rdata {
                assert_eq!(ip.get_address(), IpAddr::from([127, 0, 0, 1]));
            } else {
                panic!("Error parsing response");
            }
        } else {

                panic!("Error parsing response");
            }
    }

    #[tokio::test]
    async fn rrtypes_hinfo() {
        let resolver = AsyncResolver::new(ResolverConfig::default());

        // Create a new dns response
        let mut answer: Vec<ResourceRecord> = Vec::new();
        let mut a_rdata = ARdata::new();
        a_rdata.set_address(IpAddr::from([127, 0, 0, 1]));
        let rdata = Rdata::A(a_rdata);
        let resource_record = ResourceRecord::new(rdata);
        answer.push(resource_record);

        let mut dns_response =
            DnsMessage::new_query_message(
                DomainName::new_from_string("example.com".to_string()),
                Rrtype::HINFO,
                Rclass::IN,
                0,
                false,
                1);
        dns_response.set_answer(answer);
        let mut header = dns_response.get_header();
        header.set_qr(true);
        dns_response.set_header(header);
        let lookup_response = LookupResponse::new(dns_response);
        let result_vec_rr = resolver.check_error_from_msg(Ok(lookup_response));

        if let Ok(lookup_response) = result_vec_rr {
            let rdata = lookup_response.to_dns_msg().get_answer()[0].get_rdata();
            if let Rdata::A(ip) = rdata {
                assert_eq!(ip.get_address(), IpAddr::from([127, 0, 0, 1]));
            } else {
                panic!("Error parsing response");
            }
        } else {

                panic!("Error parsing response");
            }
    }

    #[tokio::test]
    async fn rrtypes_minfo() {
        let resolver = AsyncResolver::new(ResolverConfig::default());

        // Create a new dns response
        let mut answer: Vec<ResourceRecord> = Vec::new();
        let mut a_rdata = ARdata::new();
        a_rdata.set_address(IpAddr::from([127, 0, 0, 1]));
        let rdata = Rdata::A(a_rdata);
        let resource_record = ResourceRecord::new(rdata);
        answer.push(resource_record);

        let mut dns_response =
            DnsMessage::new_query_message(
                DomainName::new_from_string("example.com".to_string()),
                Rrtype::MINFO,
                Rclass::IN,
                0,
                false,
                1);
        dns_response.set_answer(answer);
        let mut header = dns_response.get_header();
        header.set_qr(true);
        dns_response.set_header(header);
        let lookup_response = LookupResponse::new(dns_response);    
        let result_vec_rr = resolver.check_error_from_msg(Ok(lookup_response));

        if let Ok(lookup_response) = result_vec_rr {
            let rdata = lookup_response.to_dns_msg().get_answer()[0].get_rdata();
            if let Rdata::A(ip) = rdata {
                assert_eq!(ip.get_address(), IpAddr::from([127, 0, 0, 1]));
            } else {
                panic!("Error parsing response");
            }
        } else {

                panic!("Error parsing response");
            }
    }

    #[tokio::test]
    async fn rrtypes_wks() {
        let resolver = AsyncResolver::new(ResolverConfig::default());

        // Create a new dns response
        let mut answer: Vec<ResourceRecord> = Vec::new();
        let mut a_rdata = ARdata::new();
        a_rdata.set_address(IpAddr::from([127, 0, 0, 1]));
        let rdata = Rdata::A(a_rdata);
        let resource_record = ResourceRecord::new(rdata);
        answer.push(resource_record);

        let mut dns_response =
            DnsMessage::new_query_message(
                DomainName::new_from_string("example.com".to_string()),
                Rrtype::WKS,
                Rclass::IN,
                0,
                false,
                1);
        dns_response.set_answer(answer);
        let mut header = dns_response.get_header();
        header.set_qr(true);
        dns_response.set_header(header);
        let lookup_response = LookupResponse::new(dns_response);
        let result_vec_rr = resolver.check_error_from_msg(Ok(lookup_response));

        if let Ok(lookup_response) = result_vec_rr {
            let rdata = lookup_response.to_dns_msg().get_answer()[0].get_rdata();
            if let Rdata::A(ip) = rdata {
                assert_eq!(ip.get_address(), IpAddr::from([127, 0, 0, 1]));
            } else {
                panic!("Error parsing response");
            }
        } else {

                panic!("Error parsing response");
            }
    }

    #[tokio::test]
    async fn rrtypes_txt() {
        let resolver = AsyncResolver::new(ResolverConfig::default());

        // Create a new dns response
        let mut answer: Vec<ResourceRecord> = Vec::new();
        let mut a_rdata = ARdata::new();
        a_rdata.set_address(IpAddr::from([127, 0, 0, 1]));
        let rdata = Rdata::A(a_rdata);
        let resource_record = ResourceRecord::new(rdata);
        answer.push(resource_record);

        let mut dns_response =
            DnsMessage::new_query_message(
                DomainName::new_from_string("example.com".to_string()),
                Rrtype::TXT,
                Rclass::IN,
                0,
                false,
                1);
        dns_response.set_answer(answer);
        let mut header = dns_response.get_header();
        header.set_qr(true);
        dns_response.set_header(header);
        let lookup_response = LookupResponse::new(dns_response);
        let result_vec_rr = resolver.check_error_from_msg(Ok(lookup_response));

        if let Ok(lookup_response) = result_vec_rr {
            let rdata = lookup_response.to_dns_msg().get_answer()[0].get_rdata();
            if let Rdata::A(ip) = rdata {
                assert_eq!(ip.get_address(), IpAddr::from([127, 0, 0, 1]));
            } else {
                panic!("Error parsing response");
            }
        } else {

                panic!("Error parsing response");
            }
    }

    #[tokio::test]
    async fn rrtypes_dname() {
        let resolver = AsyncResolver::new(ResolverConfig::default());

        // Create a new dns response
        let mut answer: Vec<ResourceRecord> = Vec::new();
        let mut a_rdata = ARdata::new();
        a_rdata.set_address(IpAddr::from([127, 0, 0, 1]));
        let rdata = Rdata::A(a_rdata);
        let resource_record = ResourceRecord::new(rdata);
        answer.push(resource_record);

        let mut dns_response =
            DnsMessage::new_query_message(
                DomainName::new_from_string("example.com".to_string()),
                Rrtype::DNAME,
                Rclass::IN,
                0,
                false,
                1);
        dns_response.set_answer(answer);
        let mut header = dns_response.get_header();
        header.set_qr(true);
        dns_response.set_header(header);
        let lookup_response = LookupResponse::new(dns_response);
        let result_vec_rr = resolver.check_error_from_msg(Ok(lookup_response));

        if let Ok(lookup_response) = result_vec_rr {
            let rdata = lookup_response.to_dns_msg().get_answer()[0].get_rdata();
            if let Rdata::A(ip) = rdata {
                assert_eq!(ip.get_address(), IpAddr::from([127, 0, 0, 1]));
            } else {
                panic!("Error parsing response");
            }
        } else {

                panic!("Error parsing response");
            }
    }

    #[tokio::test]
    async fn rrtypes_any() {
        let resolver = AsyncResolver::new(ResolverConfig::default());

        // Create a new dns response
        let mut answer: Vec<ResourceRecord> = Vec::new();
        let mut a_rdata = ARdata::new();
        a_rdata.set_address(IpAddr::from([127, 0, 0, 1]));
        let rdata = Rdata::A(a_rdata);
        let resource_record = ResourceRecord::new(rdata);
        answer.push(resource_record);

        let mut dns_response =
            DnsMessage::new_query_message(
                DomainName::new_from_string("example.com".to_string()),
                Rrtype::ANY,
                Rclass::IN,
                0,
                false,
                1);
        dns_response.set_answer(answer);
        let mut header = dns_response.get_header();
        header.set_qr(true);
        dns_response.set_header(header);
        let lookup_response = LookupResponse::new(dns_response);
        let result_vec_rr = resolver.check_error_from_msg(Ok(lookup_response));

        if let Ok(lookup_response) = result_vec_rr {
            let rdata = lookup_response.to_dns_msg().get_answer()[0].get_rdata();
            if let Rdata::A(ip) = rdata {
                assert_eq!(ip.get_address(), IpAddr::from([127, 0, 0, 1]));
            } else {
                panic!("Error parsing response");
            }
        } else {

                panic!("Error parsing response");
            }
    }

    #[tokio::test]
    async fn rrtypes_tsig() {
        let resolver = AsyncResolver::new(ResolverConfig::default());

        // Create a new dns response
        let mut answer: Vec<ResourceRecord> = Vec::new();
        let mut a_rdata = ARdata::new();
        a_rdata.set_address(IpAddr::from([127, 0, 0, 1]));
        let rdata = Rdata::A(a_rdata);
        let resource_record = ResourceRecord::new(rdata);
        answer.push(resource_record);

        let mut dns_response =
            DnsMessage::new_query_message(
                DomainName::new_from_string("example.com".to_string()),
                Rrtype::TSIG,
                Rclass::IN,
                0,
                false,
                1);
        dns_response.set_answer(answer);
        let mut header = dns_response.get_header();
        header.set_qr(true);
        dns_response.set_header(header);
        let lookup_response = LookupResponse::new(dns_response);
        let result_vec_rr = resolver.check_error_from_msg(Ok(lookup_response));

        if let Ok(lookup_response) = result_vec_rr {
            let rdata = lookup_response.to_dns_msg().get_answer()[0].get_rdata();
            if let Rdata::A(ip) = rdata {
                assert_eq!(ip.get_address(), IpAddr::from([127, 0, 0, 1]));
            } else {
                panic!("Error parsing response");
            }
        } else {

                panic!("Error parsing response");
            }
    }

    #[tokio::test]
    async fn rrtypes_axfr() {
        let resolver = AsyncResolver::new(ResolverConfig::default());

        // Create a new dns response
        let mut answer: Vec<ResourceRecord> = Vec::new();
        let mut a_rdata = ARdata::new();
        a_rdata.set_address(IpAddr::from([127, 0, 0, 1]));
        let rdata = Rdata::A(a_rdata);
        let resource_record = ResourceRecord::new(rdata);
        answer.push(resource_record);

        let mut dns_response =
            DnsMessage::new_query_message(
                DomainName::new_from_string("example.com".to_string()),
                Rrtype::AXFR,
                Rclass::IN,
                0,
                false,
                1);
        dns_response.set_answer(answer);
        let mut header = dns_response.get_header();
        header.set_qr(true);
        dns_response.set_header(header);
        let lookup_response = LookupResponse::new(dns_response);
        let result_vec_rr = resolver.check_error_from_msg(Ok(lookup_response));

        if let Ok(lookup_response) = result_vec_rr {
            let rdata = lookup_response.to_dns_msg().get_answer()[0].get_rdata();
            if let Rdata::A(ip) = rdata {
                assert_eq!(ip.get_address(), IpAddr::from([127, 0, 0, 1]));
            } else {
                panic!("Error parsing response");
            }
        } else {

                panic!("Error parsing response");
            }
    }

    #[tokio::test]
    async fn rrtypes_mailb() {
        let resolver = AsyncResolver::new(ResolverConfig::default());

        // Create a new dns response
        let mut answer: Vec<ResourceRecord> = Vec::new();
        let mut a_rdata = ARdata::new();
        a_rdata.set_address(IpAddr::from([127, 0, 0, 1]));
        let rdata = Rdata::A(a_rdata);
        let resource_record = ResourceRecord::new(rdata);
        answer.push(resource_record);

        let mut dns_response =
            DnsMessage::new_query_message(
                DomainName::new_from_string("example.com".to_string()),
                Rrtype::MAILB,
                Rclass::IN,
                0,
                false,
                1);
        dns_response.set_answer(answer);
        let mut header = dns_response.get_header();
        header.set_qr(true);
        dns_response.set_header(header);
        let lookup_response = LookupResponse::new(dns_response);        
        let result_vec_rr = resolver.check_error_from_msg(Ok(lookup_response));

        if let Ok(lookup_response) = result_vec_rr {
            let rdata = lookup_response.to_dns_msg().get_answer()[0].get_rdata();
            if let Rdata::A(ip) = rdata {
                assert_eq!(ip.get_address(), IpAddr::from([127, 0, 0, 1]));
            } else {
                panic!("Error parsing response");
            }
        } else {

                panic!("Error parsing response");
            }
    }

    #[tokio::test]
    async fn rrtypes_maila() {
        let resolver = AsyncResolver::new(ResolverConfig::default());

        // Create a new dns response
        let mut answer: Vec<ResourceRecord> = Vec::new();
        let mut a_rdata = ARdata::new();
        a_rdata.set_address(IpAddr::from([127, 0, 0, 1]));
        let rdata = Rdata::A(a_rdata);
        let resource_record = ResourceRecord::new(rdata);
        answer.push(resource_record);

        let mut dns_response =
            DnsMessage::new_query_message(
                DomainName::new_from_string("example.com".to_string()),
                Rrtype::MAILA,
                Rclass::IN,
                0,
                false,
                1);
        dns_response.set_answer(answer);
        let mut header = dns_response.get_header();
        header.set_qr(true);
        dns_response.set_header(header);
        let lookup_response = LookupResponse::new(dns_response);
        let result_vec_rr = resolver.check_error_from_msg(Ok(lookup_response));

        if let Ok(lookup_response) = result_vec_rr {
            let rdata = lookup_response.to_dns_msg().get_answer()[0].get_rdata();
            if let Rdata::A(ip) = rdata {
                assert_eq!(ip.get_address(), IpAddr::from([127, 0, 0, 1]));
            } else {
                panic!("Error parsing response");
            }
        } else {

                panic!("Error parsing response");
            }
    }

    #[test]
    fn not_store_data_in_cache_if_truncated() {
        let resolver = AsyncResolver::new(ResolverConfig::default());

        resolver.cache.lock().unwrap().set_max_size(NonZeroUsize::new(10).unwrap());


        let domain_name = DomainName::new_from_string("example.com".to_string());

        // Create truncated dns response
        let mut dns_response =
            DnsMessage::new_query_message(
                domain_name,
                Rrtype::A,
                Rclass::IN,
                0,
                false,
                1);
        let mut truncated_header = dns_response.get_header();
        truncated_header.set_tc(true);
        dns_response.set_header(truncated_header);

        resolver.store_data_cache(dns_response);

        assert_eq!(resolver.get_cache().get_cache().len(), 0);
    }

    #[test]
    fn not_store_cero_ttl_data_in_cache() {
        let resolver = AsyncResolver::new(ResolverConfig::default());
        resolver.cache.lock().unwrap().set_max_size(NonZeroUsize::new(10).unwrap());

        let domain_name = DomainName::new_from_string("example.com".to_string());

        // Create dns response with ttl = 0
        let mut dns_response =
            DnsMessage::new_query_message(
                domain_name,
                Rrtype::A,
                Rclass::IN,
                0,
                false,
                1);
        // let mut truncated_header = dns_response.get_header();
        // truncated_header.set_tc(false);
        // dns_response.set_header(truncated_header);
        let mut answer: Vec<ResourceRecord> = Vec::new();
        let a_rdata = ARdata::new_from_addr(IpAddr::from([127, 0, 0, 1]));
        let rdata = Rdata::A(a_rdata);

        // Cero ttl
        let mut rr_cero_ttl = ResourceRecord::new(rdata.clone());
        rr_cero_ttl.set_ttl(0);
        answer.push(rr_cero_ttl);

        // Positive ttl
        let mut rr_ttl_1 = ResourceRecord::new(rdata.clone());
        rr_ttl_1.set_ttl(1);
        answer.push(rr_ttl_1);

        let mut rr_ttl_2 = ResourceRecord::new(rdata);
        rr_ttl_2.set_ttl(2);
        answer.push(rr_ttl_2);

        dns_response.set_answer(answer);
        assert_eq!(dns_response.get_answer().len(), 3);
        assert_eq!(resolver.get_cache().get_cache().len(), 0);

        resolver.store_data_cache(dns_response);
        assert_eq!(resolver.get_cache().get_cache().len(), 2);
    }

    #[test]
    fn save_cache_negative_answer(){
        let resolver = AsyncResolver::new(ResolverConfig::default());
        resolver.cache.lock().unwrap().set_max_size(NonZeroUsize::new(1).unwrap());

        let domain_name = DomainName::new_from_string("banana.exaple".to_string());
        let mname = DomainName::new_from_string("a.root-servers.net.".to_string());
        let rname = DomainName::new_from_string("nstld.verisign-grs.com.".to_string());
        let serial = 2023112900;
        let refresh = 1800;
        let retry = 900;
        let expire = 604800;
        let minimum = 86400;

        //Create RR type SOA
        let mut soa_rdata = SoaRdata::new();
        soa_rdata.set_mname(mname);
        soa_rdata.set_rname(rname);
        soa_rdata.set_serial(serial);
        soa_rdata.set_refresh(refresh);
        soa_rdata.set_retry(retry);
        soa_rdata.set_expire(expire);
        soa_rdata.set_minimum(minimum);


        let rdata = Rdata::SOA(soa_rdata);
        let mut rr = ResourceRecord::new(rdata);
        rr.set_name(domain_name.clone());

        // Create dns response
        let mut dns_response =
            DnsMessage::new_query_message(
                domain_name,
                Rrtype::A,
                Rclass::IN,
                0,
                false,
                1);
        let mut new_header = dns_response.get_header();
        new_header.set_aa(true);
        dns_response.set_header(new_header);

        // Save RR type SOA in Additional section of response
        dns_response.add_additionals(vec![rr]);

        resolver.save_negative_answers(dns_response.clone());

        let rrtype_search = Rrtype::A;
        assert_eq!(dns_response.get_answer().len(), 0);
        assert_eq!(dns_response.get_additional().len(), 1);
        assert_eq!(resolver.get_cache().get_cache().len(), 1);
        assert!(resolver.get_cache().get(dns_response.get_question().get_qname().clone(), rrtype_search, Rclass::IN).is_some())

    }

    #[ignore = "Optional, not implemented"]
    #[tokio::test]
    async fn inner_lookup_negative_answer_in_cache(){
        let resolver = AsyncResolver::new(ResolverConfig::default());
        let mut cache = resolver.get_cache();
        let rrtype = Rrtype::A;
        cache.set_max_size(NonZeroUsize::new(9).unwrap());

        let domain_name = DomainName::new_from_string("banana.exaple".to_string());

        //Create RR type SOA
        let mname = DomainName::new_from_string("a.root-servers.net.".to_string());
        let rname = DomainName::new_from_string("nstld.verisign-grs.com.".to_string());
        let serial = 2023112900;
        let refresh = 1800;
        let retry = 900;
        let expire = 604800;
        let minimum = 86400;

        let mut soa_rdata = SoaRdata::new();
        soa_rdata.set_mname(mname);
        soa_rdata.set_rname(rname);
        soa_rdata.set_serial(serial);
        soa_rdata.set_refresh(refresh);
        soa_rdata.set_retry(retry);
        soa_rdata.set_expire(expire);
        soa_rdata.set_minimum(minimum);

        let rdata = Rdata::SOA(soa_rdata);
        let mut rr = ResourceRecord::new(rdata);
        rr.set_name(domain_name.clone());

        // Add negative answer to cache
        let mut cache  = resolver.get_cache();
        cache.set_max_size(NonZeroUsize::new(9).unwrap());
        cache.add_negative_answer(domain_name.clone(),rrtype ,Rclass::IN, rr.clone());
        let mut cache_guard = resolver.cache.lock().unwrap();
        *cache_guard = cache;

        assert_eq!(resolver.get_cache().get_cache().len(), 1);

        let rclass = Rclass::IN;
        let response = resolver.inner_lookup(domain_name,rrtype,rclass).await.unwrap();

        assert_eq!(resolver.get_cache().get_cache().len(), 1);
        assert_eq!(response.to_dns_msg().get_answer().len(), 0);
        assert_eq!(response
            .to_dns_msg()
            .get_additional()
            .len(), 1);
        assert_eq!(response
            .to_dns_msg()
            .get_header()
            .get_rcode(), 3);
    }

    // TODO: Finish tests, it shoudl verify that we can send several asynchroneous queries concurrently
    #[tokio::test]
    async fn test3(){
        let resolver = Arc::new(AsyncResolver::new(ResolverConfig::default()));
        let rrtype = Rrtype::A;
        let rclass = Rclass::IN;

        let domain_name = DomainName::new_from_string("example.com".to_string());
        let resolver_1 = resolver.clone();
        let resolver_2 = resolver.clone();

        let _result: (Result<LookupResponse, ResolverError>, Result<LookupResponse, ResolverError>) = tokio::join!(
            resolver_1.inner_lookup(domain_name.clone(), rrtype.clone(), rclass.clone()),
            resolver_2.inner_lookup(domain_name.clone(), rrtype.clone(), rclass.clone())
        );
    }


}<|MERGE_RESOLUTION|>--- conflicted
+++ resolved
@@ -211,9 +211,6 @@
         rrtype: Rrtype,
         rclass: Rclass
     ) -> Result<LookupResponse, ResolverError> {
-<<<<<<< HEAD
-        let query = message::create_recursive_query(domain_name.clone(), rrtype, rclass);
-=======
         let mut query = message::create_recursive_query(domain_name.clone(), rrtype, rclass);
 
         let config = self.config.clone();
@@ -221,7 +218,6 @@
         if config.get_ends0() {
             config.add_edns0_to_message(&mut query);
         }
->>>>>>> abdcc738
 
         // Cache lookup
         // Search in cache only if its available
@@ -259,17 +255,10 @@
         }
 
         let mut lookup_strategy = LookupStrategy::new(query, self.config.clone());
-<<<<<<< HEAD
 
         // TODO: add general timeout
         let lookup_response = lookup_strategy.run().await;
 
-=======
-
-        // TODO: add general timeout
-        let lookup_response = lookup_strategy.run().await;
-
->>>>>>> abdcc738
         if let Ok(ref r) = lookup_response {
             self.store_data_cache(r.to_dns_msg().clone());
         }
