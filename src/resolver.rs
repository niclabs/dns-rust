--- conflicted
+++ resolved
@@ -100,24 +100,11 @@
     }
 
     /// Sets the initial IP, PORT and SBELT values.
-<<<<<<< HEAD
-    pub fn set_initial_configuration(
-        &mut self, 
-        resolver_ip_port: &'static str,
-        sbelt_root_ips: [&str;3], 
-    ) {
-        //set ip resolver
+    pub fn set_initial_configuration(&mut self, resolver_ip_port: &str, sbelt_root_ips: [&str; 3]) {
         self.set_ip_address(resolver_ip_port.to_string());
     
         //set sbelt
         let mut sbelt = Slist::new();
-=======
-    pub fn set_initial_configuration(&mut self, resolver_ip_port: &str, sbelt_root_ips: [&str; 3]) {
-        self.set_ip_address(resolver_ip_port.to_string());
-
-        let mut sbelt = Slist::new();
-
->>>>>>> c3aa91b9
         for ip in sbelt_root_ips {
             sbelt.insert(".".to_string(), ip.to_string(), 5000);
         }
