--- conflicted
+++ resolved
@@ -418,11 +418,6 @@
     }
 }
 
-<<<<<<< HEAD
-
-
-=======
->>>>>>> 28df13cb
 // Tests
 mod test {
     use crate::domain_name::DomainName;
