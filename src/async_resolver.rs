--- conflicted
+++ resolved
@@ -23,12 +23,9 @@
 use crate::async_resolver::resolver_error::ResolverError;
 use crate:: message::type_qtype::Qtype;
 use self::lookup_response::LookupResponse;
-<<<<<<< HEAD
 use tokio_stream::StreamExt;
 
 
-=======
->>>>>>> 995481a4
 /// Asynchronous resolver for DNS queries.
 ///
 /// This struct contains a cache and a configuration for the resolver.
