pub mod config;
pub mod lookup;
pub mod lookup_response;
pub mod resolver_error;
pub mod server_info;
pub mod slist;

use self::lookup_response::LookupResponse;
use crate::async_resolver::resolver_error::ResolverError;
use crate::async_resolver::{config::ResolverConfig, lookup::LookupStrategy};
use crate::client::client_connection::ConnectionProtocol;
use crate::client::client_error::ClientError;
use crate::domain_name::DomainName;
use crate::message::rclass::Rclass;
use crate::message::rcode::Rcode;
use crate::message::rdata::Rdata;
use crate::message::resource_record::ResourceRecord;
use crate::message::rrtype::Rrtype;
use crate::tsig;
use crate::message::{self, DnsMessage};
use crate::resolver_cache::ResolverCache;
use std::net::IpAddr;
use std::time::SystemTime;
use std::sync::{Arc, Mutex};
use std::vec;
/// Asynchronous resolver for DNS queries.
///
/// This struct contains a cache and a configuration for the resolver.
/// The cache is used to store the responses of the queries and the
/// configuration is used to set the parameters of the resolver.
///
/// The `AsyncResolver` struct is used to send queries to a DNS server in
/// a asynchronous way. This means that the queries are sent and the
/// resolver continues with the execution of the program without waiting
/// for the response of the query.
///
/// Each query corresponds to a future that is going to be spawned using
/// `lookup_ip` method.
#[derive(Clone)]
pub struct AsyncResolver {
    /// Cache for the resolver
    pub cache: Arc<Mutex<ResolverCache>>,
    /// Configuration for the resolver.
    config: ResolverConfig,
}

impl AsyncResolver {
    /// Creates a new `AsyncResolver` with the given configuration.
    ///
    /// # Example
    /// ```
    /// use std::time::Duration;
    /// use dns_resolver::resolver::config::ResolverConfig;
    /// use dns_resolver::resolver::async_resolver::AsyncResolver;
    ///
    /// let config = ReolverConfig::default();
    /// let resolver = AsyncResolver::new(config.clone());
    /// assert_eq!(resolver.config, config);
    /// ```
    pub fn new(config: ResolverConfig) -> Self {
        let async_resolver = AsyncResolver {
            cache: Arc::new(Mutex::new(ResolverCache::new(None))),
            config,
        };
        async_resolver
    }

    pub fn run() {
        unimplemented!()
    }

    /// This method acts as an interface between the Client and the Resolver.
    ///
    /// It calls `inner_lookup(&self, domain_name: DomainName)` which will
    /// execute a look up of the given domain name asynchronously. The method
    /// retuns the corresponding `Result<Vec<IpAddr>, ClientError>` to the Client.
    /// The `Vec<IpAddr>` contains the IP addresses of the domain name.
    ///
    /// [RFC 1034]: https://datatracker.ietf.org/doc/html/rfc1034#section-5.2
    ///
    /// 5.2. Client-resolver interface
    ///
    /// 1. Host name to host address translation
    /// This function is often defined to mimic a previous HOSTS.TXT
    /// based function.  Given a character string, the caller wants
    /// one or more 32 bit IP addresses.  Under the DNS, it
    /// translates into a request for type A RRs.  Since the DNS does
    /// not preserve the order of RRs, this function may choose to
    /// sort the returned addresses or select the "best" address if
    /// the service returns only one choice to the client.  Note that
    /// a multiple address return is recommended, but a single
    /// address may be the only way to emulate prior HOSTS.TXT
    /// services.
    pub async fn lookup_ip(
        &mut self,
        domain_name: &str,
        rclass: &str
    ) -> Result<Vec<IpAddr>, ClientError> {
        let domain_name_struct = DomainName::new_from_string(domain_name.to_string());
        let transport_protocol = self.config.get_protocol();
        let transport_protocol_struct = ConnectionProtocol::from(transport_protocol);
        self.config.set_protocol(transport_protocol_struct);
    
        // Perform the lookup
        let response = self
            .inner_lookup(domain_name_struct.clone(), Rrtype::A, rclass.into())
            .await;
    
        return self
            .check_error_from_msg(response)
            .and_then(|lookup_response| {
                if lookup_response.to_dns_msg().get_header().get_tc() {
                    self.config.set_protocol(ConnectionProtocol::TCP);
                }
                
                // Collect IP addresses from the response
                let rrs_iter = lookup_response.to_vec_of_rr().into_iter();
                let ip_addresses: Result<Vec<IpAddr>, _> = rrs_iter
                    .filter_map(|rr| {
                        match AsyncResolver::from_rr_to_ip(rr) {
                            Ok(ip) if ip.is_ipv4() || ip.is_ipv6() => Some(Ok(ip)),
                            Ok(_) => None, // Not a valid IP address
                            Err(err) => Some(Err(err)),
                        }
                    })
                    .collect();
                match ip_addresses {
                    Ok(ips) => {
                        Ok(ips)     
                    }
                    Err(e) => Err(e),
                }
            });
    }


    /// Performs a DNS lookup of the given domain name, qtype and rclass.
    ///
    /// This method calls the `inner_lookup` method with the given domain name,
    /// qtype, rclass and the chosen transport protocol. It performs a DNS lookup
    /// asynchronously and returns the corresponding `Result<LookupResponse, ClientError>`.
    /// The `LookupResponse` contains the response of the query which can be translated
    /// to different formats.
    ///
    /// If the response has an error, the method returns the corresponding `ClientError`
    /// to the Client.
    ///
    /// [RFC 1034]: https://datatracker.ietf.org/doc/html/rfc1034#section-5.2
    ///
    /// 5.2 Client-resolver interface
    ///
    /// 3. General lookup function
    ///
    /// This function retrieves arbitrary information from the DNS,
    /// and has no counterpart in previous systems.  The caller
    /// supplies a QNAME, QTYPE, and RCLASS, and wants all of the
    /// matching RRs.  This function will often use the DNS format
    /// for all RR data instead of the local host's, and returns all
    /// RR content (e.g., TTL) instead of a processed form with local
    /// quoting conventions.
    ///
    /// # Examples
    /// ```
    /// let mut resolver = AsyncResolver::new(ResolverConfig::default());
    /// let domain_name = "example.com";
    /// let transport_protocol = "UDP";
    /// let rrtype = "NS";
    /// let response = resolver.lookup(domain_name, transport_protocol,rrtype).await.unwrap();
    /// ```
    pub async fn lookup(
        &mut self,
        domain_name: &str,
        transport_protocol: &str,
        rrtype: &str,
        rclass: &str,
    ) -> Result<LookupResponse, ClientError> {
        let domain_name_struct = DomainName::new_from_string(domain_name.to_string());
        let transport_protocol_struct = ConnectionProtocol::from(transport_protocol);
        self.config.set_protocol(transport_protocol_struct);

        let response = self
            .inner_lookup(
                domain_name_struct,
                Rrtype::from(rrtype),
                Rclass::from(rclass),
            )
            .await;
        
        
        if self.config.get_tsig(){
            self.verify_tsig(response.clone());
        }

        return self.check_error_from_msg(response);
    }

    // TODO: move and change as from method  of rr
    fn from_rr_to_ip(rr: ResourceRecord) -> Result<IpAddr, ClientError> {
        let rdata = rr.get_rdata();
        if let Rdata::A(ip) = rdata {
            return Ok(ip.get_address());
        } else {
            Err(ClientError::TemporaryError(
                "Response does not match type A.",
            ))?
        }
    }

    /// Host name to address translation.
    ///
    /// Performs a DNS lookup for the given domain name and returns the corresponding
    /// `Result<LookupResponse, ResolverError>`. Here, the `LookupResponse` contains the
    /// response of the query which can translate the response to different formats.
    ///
    /// This lookup is done asynchronously using the `tokio` runtime. It calls the
    /// asynchronous method `run()` of the `LookupStrategy` struct. This method
    /// is used to perform the DNS lookup and return the response of the query.
    ///
    /// If the response has an error, the method returns the corresponding `ResolverError`
    /// to the Client.
    ///
    /// # Examples
    ///
    /// ```
    /// use dns_resolver::resolver::config::ResolverConfig;
    /// use dns_resolver::resolver::async_resolver::AsyncResolver;
    ///
    /// let resolver = AsyncResolver::new(ResolverConfig::default());
    /// let domain_name = DomainName::new_from_string("example.com".to_string());
    /// let response = resolver.inner_lookup(domain_name).await;
    /// assert!(response.is_ok());
    /// ```
    /// TODO: Refactor to use the three caches
    pub async fn inner_lookup(
        &self,
        domain_name: DomainName,
        rrtype: Rrtype,
        rclass: Rclass,
    ) -> Result<LookupResponse, ResolverError> {
        let mut query = message::create_recursive_query(domain_name.clone(), rrtype, rclass);

        let config = self.config.clone();

        if config.get_edns0() {
            config.add_edns0_to_message(&mut query);
        }

        // Cache lookup
        // Search in cache only if its available
        if self.config.is_cache_enabled() {
            let lock_result = self.cache.lock();
            let cache = match lock_result {
                Ok(val) => val,
                Err(_) => Err(ClientError::Message("Error getting cache"))?, // FIXME: it shouldn't
                                                                             // return the error, it should go to the next part of the code
            };
            if let Some(cache_lookup) = cache.clone().get(query.clone()) {
                let new_lookup_response = LookupResponse::new(cache_lookup.clone(), cache_lookup.to_bytes());

                return Ok(new_lookup_response);
            }
        }

        let mut lookup_strategy = LookupStrategy::new(query, self.config.clone());

        // TODO: add general timeout
        let lookup_response = lookup_strategy.run().await;

        if let Ok(ref r) = lookup_response {
            self.store_data_cache(r.to_dns_msg().clone());
        }

        return lookup_response;
    }

    /// Performs the reverse query of the given IP address.
    ///
    /// [RFC 1034]: https://datatracker.ietf.org/doc/html/rfc1034#section-5.2
    ///
    /// 5.2. Client-resolver interface
    ///
    /// Host address to host name translation
    ///
    /// This function will often follow the form of previous
    /// functions.  Given a 32 bit IP address, the caller wants a
    /// character string.  The octets of the IP address are reversed,
    /// used as name components, and suffixed with "IN-ADDR.ARPA".  A
    /// type PTR query is used to get the RR with the primary name of
    /// the host.  For example, a request for the host name
    /// corresponding to IP address 1.2.3.4 looks for PTR RRs for
    /// domain name "4.3.2.1.IN-ADDR.ARPA".
    pub async fn reverse_query() {
        unimplemented!()
    }

    /// Stores the data of the response in the cache.
    ///
    /// This method stores the data of the response in the cache, depending on the
    /// type of response.
    ///
    /// [RFC 1035]: https://datatracker.ietf.org/doc/html/rfc1035#section-7.4
    ///
    /// 7.4. Using the cache
    ///
    /// In general, we expect a resolver to cache all data which it receives in
    /// responses since it may be useful in answering future client requests.
    /// However, there are several types of data which should not be cached:
    ///
    ///     - When several RRs of the same type are available for a
    ///     particular owner name, the resolver should either cache them
    ///     all or none at all.  When a response is truncated, and a
    ///     resolver doesn't know whether it has a complete set, it should
    ///     not cache a possibly partial set of RRs.
    ///
    ///   - Cached data should never be used in preference to
    ///     authoritative data, so if caching would cause this to happen
    ///     the data should not be cached.
    ///
    ///   - The results of an inverse query should not be cached.
    ///
    ///   - The results of standard queries where the QNAME contains "*"
    ///     labels if the data might be used to construct wildcards.  The
    ///     reason is that the cache does not necessarily contain existing
    ///     RRs or zone boundary information which is necessary to
    ///     restrict the application of the wildcard RRs.
    ///
    ///   - RR data in responses of dubious reliability.  When a resolver
    ///     receives unsolicited responses or RR data other than that
    ///     requested, it should discard it without caching it.  The basic
    ///     implication is that all sanity checks on a packet should be
    ///     performed before any of it is cached.
    ///
    /// In a similar vein, when a resolver has a set of RRs for some name in a
    /// response, and wants to cache the RRs, it should check its cache for
    /// already existing RRs.  Depending on the circumstances, either the data
    /// in the response or the cache is preferred, but the two should never be
    /// combined.  If the data in the response is from authoritative data in the
    /// answer section, it is always preferred.
    pub fn store_data_cache(&self, response: DnsMessage) {
        let truncated = response.get_header().get_tc();
        {
            let mut cache = self.cache.lock().unwrap();
            cache.timeout();
            if !truncated {
                cache.add(response.clone());
            }
            
        }
    }

    /// Stores the data of negative answers in the cache.
    ///
    /// [RFC 1123]: https://datatracker.ietf.org/doc/html/rfc1123#section-6.1.3.3
    ///
    /// 6.1.3.3  Efficient Resource Usage
    ///
    /// (4)  All DNS name servers and resolvers SHOULD cache
    /// negative responses that indicate the specified name, or
    /// data of the specified type, does not exist, as
    /// described in [DNS:2].
    ///
    /// [RFC 1034]: https://datatracker.ietf.org/doc/html/rfc1034#section-4.3.4
    ///
    /// 4.3.4. Negative response caching (Optional)
    ///
    /// The DNS provides an optional service which allows name servers to
    /// distribute, and resolvers to cache, negative results with TTLs.  For
    /// example, a name server can distribute a TTL along with a name error
    /// indication, and a resolver receiving such information is allowed to
    /// assume that the name does not exist during the TTL period without
    /// consulting authoritative data.  Similarly, a resolver can make a query
    /// with a QTYPE which matches multiple types, and cache the fact that some
    /// of the types are not present.
    ///
    /// The method is that a name server may add an SOA RR to the additional
    /// section of a response when that response is authoritative.  The SOA must
    /// be that of the zone which was the source of the authoritative data in
    /// the answer section, or name error if applicable.  The MINIMUM field of
    /// the SOA controls the length of time that the negative result may be
    /// cached.
    #[allow(unused)]
    pub fn save_negative_answers(&self, response: DnsMessage) {
        let qname = response.get_question().get_qname();
        let qtype = response.get_question().get_rrtype();
        let qclass = response.get_question().get_rclass();
        let rcode = response.get_header().get_rcode();
        let additionals = response.get_additional();
        let answer = response.get_answer();
        let aa = response.get_header().get_aa();

        // If not existence RR for query, add SOA to cache
        let mut cache = self.cache.lock().unwrap(); // FIXME: que la función entregue result
        if additionals.len() > 0 && answer.len() == 0 && aa == true {
            for additional in additionals {
                if additional.get_rtype() == Rrtype::SOA {
                    cache.add_additional(
                        qname.clone(),
                        additional,
                        Some(qtype),
                        qclass,
                        Some(rcode),
                    );
                }
            }
        }
    }

    /// Checks the received `LookupResponse` for errors to return to the Client.
    ///
    /// After receiving the response of the query, this method checks if the
    /// corresponding `DnsMessage` contained in the `LookupResponse` has any
    /// error. This error could be specified in the RCODE of the DNS message or it
    /// could be any other temporary error. If the response has an error, the method
    /// returns the corresponding`ClientError` to the Client.
    fn check_error_from_msg(
        &self,
        response: Result<LookupResponse, ResolverError>,
    ) -> Result<LookupResponse, ClientError> {
        let lookup_response = match response {
            Ok(val) => val,
            Err(_) => Err(ClientError::TemporaryError("no DNS message found"))?,
        };

        let header = lookup_response.to_dns_msg().get_header();
        let rcode = Rcode::from(header.get_rcode());
        if let Rcode::NOERROR = rcode {
            let answer = lookup_response.to_dns_msg().get_answer();
            if answer.len() == 0 {
                // TODO: ask why no answer is error ?
                //Err(ClientError::TemporaryError("no answer found"))?;
            }
            return Ok(lookup_response);
        }
        match rcode {
            Rcode::FORMERR => Err(ClientError::FormatError("The name server was unable to interpret the query."))?,
            Rcode::SERVFAIL => Err(ClientError::ServerFailure("The name server was unable to process this query due to a problem with the name server."))?,
            Rcode::NXDOMAIN => Err(ClientError::NameError("The domain name referenced in the query does not exist."))?,
            Rcode::NOTIMP => Err(ClientError::NotImplemented("The name server does not support the requested kind of query."))?,
            Rcode::REFUSED => Err(ClientError::Refused("The name server refuses to perform the specified operation for policy reasons."))?,
            _ => Err(ClientError::ResponseError(rcode.into()))?,
        }
    }

    /// Verifies tsig
    pub fn verify_tsig(&self, 
        response: Result<LookupResponse, ResolverError>)
        -> Result<LookupResponse, ClientError> {
        let lookup_response = match response {
            Ok(val) => Ok(val),
            Err(_) => Err(ClientError::TemporaryError("no DNS message found")),
        };

        let lookup_response = lookup_response.expect("error!");
        let dns_response = lookup_response.to_dns_msg();

        let key_bytes = self.config.get_key();
        let shared_key_name = self.config.get_key_name();
        let time = SystemTime::now().duration_since(SystemTime::UNIX_EPOCH).unwrap().as_secs();
        let algorithm = String::from(self.config.get_algorithm());
        let alg_list = vec![(algorithm, true)];
        let mac = dns_response.get_mac();

        let (_val, rcode) = tsig::process_tsig(
            &dns_response,
            &key_bytes,
            shared_key_name.clone().unwrap(),
            time,
            alg_list,
            mac,
        );

        match rcode {
            Rcode::NOERROR => Ok(LookupResponse::new(dns_response, lookup_response.get_bytes())),
            Rcode::FORMERR => Err(ClientError::FormatError("The name server was unable to interpret the query."))?,
            Rcode::SERVFAIL => Err(ClientError::ServerFailure("The name server was unable to process this query due to a problem with the name server."))?,
            Rcode::NXDOMAIN => Err(ClientError::NameError("The domain name referenced in the query does not exist."))?,
            Rcode::NOTIMP => Err(ClientError::NotImplemented("The name server does not support the requested kind of query."))?,
            Rcode::REFUSED => Err(ClientError::Refused("The name server refuses to perform the specified operation for policy reasons."))?,
            _ => Err(ClientError::ResponseError(rcode.into()))?,
        }
    }
}

// Getters
impl AsyncResolver {
    // Gets the cache from the struct
    pub fn get_cache(&self) -> ResolverCache {
        let cache = self.cache.lock().unwrap(); // FIXME: ver que hacer con el error
        return cache.clone();
    }
}

//TODO: FK test config and documentation

#[cfg(test)]
mod async_resolver_test {
    use super::lookup_response::LookupResponse;
    use super::AsyncResolver;
    use crate::async_resolver::config::ResolverConfig;
    use crate::async_resolver::resolver_error::ResolverError;
    use crate::async_resolver::server_info::ServerInfo;
    use crate::client::client_connection::ClientConnection;
    use crate::client::client_error::ClientError;
    use crate::client::tcp_connection::ClientTCPConnection;
    use crate::client::udp_connection::ClientUDPConnection;
    use crate::dns_cache::CacheKey;
    use crate::domain_name::DomainName;
    use crate::message::rclass::Rclass;
    use crate::message::rcode::Rcode;
    use crate::message::rdata::a_rdata::ARdata;
    use crate::message::rdata::soa_rdata::SoaRdata;
    use crate::message::rdata::Rdata;
    use crate::message::resource_record::ResourceRecord;
    use crate::message::rrtype::Rrtype;
    use crate::message::DnsMessage;
    use std::net::{IpAddr, Ipv4Addr};
    use std::str::FromStr;
    use std::time::Duration;
    use std::vec;
    use tokio::io;
    static TIMEOUT: u64 = 45;
    use std::num::NonZeroUsize;
    use std::sync::Arc;
    use crate::message::rdata::ns_rdata::NsRdata;

    #[test]
    fn create_async_resolver() {
        let config = ResolverConfig::default();
        let resolver = AsyncResolver::new(config.clone());
        assert_eq!(resolver.config, config);
        assert_eq!(resolver.config.get_timeout(), Duration::from_secs(TIMEOUT));
    }

    #[tokio::test]
    async fn inner_lookup_rrtype_a() {
        // Create a new resolver with default values
        let resolver = AsyncResolver::new(ResolverConfig::default());
        let domain_name = DomainName::new_from_string("example.com".to_string());
        let rrtype = Rrtype::A;
        let record_class = Rclass::IN;
        let response = resolver
            .inner_lookup(domain_name, rrtype, record_class)
            .await;

        let response = match response {
            Ok(val) => val,
            Err(error) => panic!("Error in the response: {:?}", error),
        };
        //analize if the response has the correct type according with the rrtype
        let answers = response.to_dns_msg().get_answer();
        for answer in answers {
            let a_rdata = answer.get_rdata();
            // Check if the answer is A type
            assert!(matches!(a_rdata, Rdata::A(_a_rdata)))
        }
    }

    #[tokio::test]
    async fn inner_lookup_rrtype_ns() {
        // Create a new resolver with default values
        let resolver = AsyncResolver::new(ResolverConfig::default());
        let domain_name = DomainName::new_from_string("example.com".to_string());
        let rrtype = Rrtype::NS;
        let record_class = Rclass::IN;
        let response = resolver
            .inner_lookup(domain_name, rrtype, record_class)
            .await;

        let response = match response {
            Ok(val) => val,
            Err(error) => panic!("Error in the response: {:?}", error),
        };
        //analize if the response has the correct type according with the rrtype
        let answers = response.to_dns_msg().get_answer();
        for answer in answers {
            let ns_rdata = answer.get_rdata();
            // Check if the answer is NS type
            assert!(matches!(ns_rdata, Rdata::NS(_ns_rdata)))
        }
    }

    #[tokio::test]
    async fn inner_lookup_rrtype_mx() {
        // Create a new resolver with default values
        let resolver = AsyncResolver::new(ResolverConfig::default());
        let domain_name = DomainName::new_from_string("example.com".to_string());
        let rrtype = Rrtype::MX;
        let record_class = Rclass::IN;
        let response = resolver
            .inner_lookup(domain_name, rrtype, record_class)
            .await;

        let response = match response {
            Ok(val) => val,
            Err(error) => panic!("Error in the response: {:?}", error),
        };
        //analize if the response has the correct type according with the qtype
        let answers = response.to_dns_msg().get_answer();
        for answer in answers {
            let mx_rdata = answer.get_rdata();
            // Check if the answer is MX type
            assert!(matches!(mx_rdata, Rdata::MX(_mx_rdata)))
        }
    }

    #[tokio::test]
    async fn inner_lookup_rrtype_ptr() {
        // Create a new resolver with default values
        let resolver = AsyncResolver::new(ResolverConfig::default());
        let domain_name = DomainName::new_from_string("example.com".to_string());
        let rrtype = Rrtype::PTR;
        let record_class = Rclass::IN;
        let response = resolver
            .inner_lookup(domain_name, rrtype, record_class)
            .await;

        let response = match response {
            Ok(val) => val,
            Err(error) => panic!("Error in the response: {:?}", error),
        };
        //analize if the response has the correct type according with the qtype
        let answers = response.to_dns_msg().get_answer();
        for answer in answers {
            let ptr_rdata = answer.get_rdata();
            // Check if the answer is PTR type
            assert!(matches!(ptr_rdata, Rdata::PTR(_ptr_rdata)))
        }
    }

    #[tokio::test]
    async fn inner_lookup_rrtype_soa() {
        // Create a new resolver with default values
        let resolver = AsyncResolver::new(ResolverConfig::default());
        let domain_name = DomainName::new_from_string("example.com".to_string());
        let rrtype = Rrtype::SOA;
        let record_class = Rclass::IN;
        let response = resolver
            .inner_lookup(domain_name, rrtype, record_class)
            .await;

        let response = match response {
            Ok(val) => val,
            Err(error) => panic!("Error in the response: {:?}", error),
        };
        //analize if the response has the correct type according with the qtype
        let answers = response.to_dns_msg().get_answer();
        for answer in answers {
            let soa_rdata = answer.get_rdata();
            // Check if the answer is SOA type
            assert!(matches!(soa_rdata, Rdata::SOA(_soa_rdata)))
        }
    }

    #[tokio::test]
    async fn inner_lookup_rrtype_txt() {
        // Create a new resolver with default values
        let resolver = AsyncResolver::new(ResolverConfig::default());
        let domain_name = DomainName::new_from_string("example.com".to_string());
        let rrtype = Rrtype::TXT;
        let record_class = Rclass::IN;
        let response = resolver
            .inner_lookup(domain_name, rrtype, record_class)
            .await;

        let response = match response {
            Ok(val) => val,
            Err(error) => panic!("Error in the response: {:?}", error),
        };
        //analize if the response has the correct type according with the qtype
        let answers = response.to_dns_msg().get_answer();
        for answer in answers {
            let txt_rdata = answer.get_rdata();
            // Check if the answer is TXT type
            assert!(matches!(txt_rdata, Rdata::TXT(_txt_rdata)))
        }
    }

    #[tokio::test]
    async fn inner_lookup_rrtype_cname() {
        // Create a new resolver with default values
        let resolver = AsyncResolver::new(ResolverConfig::default());
        let domain_name = DomainName::new_from_string("example.com".to_string());
        let rrtype = Rrtype::CNAME;
        let record_class = Rclass::IN;
        let response = resolver
            .inner_lookup(domain_name, rrtype, record_class)
            .await;

        let response = match response {
            Ok(val) => val,
            Err(error) => panic!("Error in the response: {:?}", error),
        };
        //analize if the response has the correct type according with the qtype
        let answers = response.to_dns_msg().get_answer();
        for answer in answers {
            let cname_rdata = answer.get_rdata();
            // Check if the answer is CNAME type
            assert!(matches!(cname_rdata, Rdata::CNAME(_cname_rdata)))
        }
    }

    #[tokio::test]
    async fn inner_lookup_rrtype_hinfo() {
        // Create a new resolver with default values
        let resolver = AsyncResolver::new(ResolverConfig::default());
        let domain_name = DomainName::new_from_string("example.com".to_string());
        let rrtype = Rrtype::HINFO;
        let record_class = Rclass::IN;
        let response = resolver
            .inner_lookup(domain_name, rrtype, record_class)
            .await;

        let response = match response {
            Ok(val) => val,
            Err(error) => panic!("Error in the response: {:?}", error),
        };
        //analize if the response has the correct type according with the qtype
        let answers = response.to_dns_msg().get_answer();
        for answer in answers {
            let hinfo_rdata = answer.get_rdata();
            // Check if the answer is HINFO type
            assert!(matches!(hinfo_rdata, Rdata::HINFO(_hinfo_rdata)))
        }
    }

    #[tokio::test]
    async fn inner_lookup_rrtype_tsig() {
        // Create a new resolver with default values
        let resolver = AsyncResolver::new(ResolverConfig::default());
        let domain_name = DomainName::new_from_string("example.com".to_string());
        let rrtype = Rrtype::TSIG;
        let record_class = Rclass::IN;
        let response = resolver
            .inner_lookup(domain_name, rrtype, record_class)
            .await;

        let response = match response {
            Ok(val) => val,
            Err(error) => panic!("Error in the response: {:?}", error),
        };
        //analize if the response has the correct type according with the rrtype
        let answers = response.to_dns_msg().get_answer();
        for answer in answers {
            let tsig_rdata = answer.get_rdata();
            // Check if the answer is TSIG type
            assert!(matches!(tsig_rdata, Rdata::TSIG(_tsig_rdata)))
        }
    }
    #[tokio::test]
    async fn inner_lookup_ns() {
        // Create a new resolver with default values
        let resolver = AsyncResolver::new(ResolverConfig::default());
        let domain_name = DomainName::new_from_string("example.com".to_string());
        let rrtype = Rrtype::NS;
        let record_class = Rclass::IN;

        let response = resolver
            .inner_lookup(domain_name, rrtype, record_class)
            .await;
        assert!(response.is_ok());

        //FIXME: add assert
        println!("Response: {:?}", response);
    }

    #[tokio::test]
    async fn host_name_to_host_address_translation() {
        let mut resolver = AsyncResolver::new(ResolverConfig::default());
        let domain_name = "example.com";
        let rclass = "IN";
        let ip_addresses = resolver.lookup_ip(domain_name,rclass).await.unwrap();
        //println!("RESPONSE : {:?}", ip_addresses);

        //assert!(ip_addresses[0].is_ipv4());
        //assert!(!ip_addresses[0].is_unspecified());
    }

    #[tokio::test]
    async fn lookup_ip_ch() {
        let mut resolver = AsyncResolver::new(ResolverConfig::default());
        let domain_name = "example.com";
        let rclass = "CH";
        let ip_addresses = resolver.lookup_ip(domain_name,rclass).await;
        println!("RESPONSE : {:?}", ip_addresses);

        assert!(ip_addresses.is_err());
    }

    #[tokio::test]
    async fn lookup_ip_rclass_any() {
        let mut resolver = AsyncResolver::new(ResolverConfig::default());
        let domain_name = "example.com";
        // for it to be an error, it should be the type ANY
        // in this case, it just fetches info for ANY CLASS -> INTERNET, CHAOS, HESIOID...
        let rclass = "ANY";
        let ip_addresses = resolver.lookup_ip(domain_name,rclass).await;
        println!("RESPONSE : {:?}", ip_addresses);

        assert!(ip_addresses.is_ok());
    }
    // TODO: check which is the behaviour that rtype ANY MUST HAVE.
    /*#[tokio::test]
    async fn lookup_ip_rtype_any() {
        let mut resolver = AsyncResolver::new(ResolverConfig::default());
        let domain_name = "example.com";
        // this is with any
        let rtype = "ANY";
        let response = resolver.lookup(domain_name, "UDP", rtype, "IN").await.unwrap();

        //println!("RESPONSE : {}", response.to_dns_msg());

        //assert!(ip_addresses.is_err());
    }*/

    #[tokio::test]
    async fn lookup_ch() {
        let mut resolver = AsyncResolver::new(ResolverConfig::default());
        let domain_name = "example.com";
        let transport_protocol = "UDP";
        let rrtype = "NS";
        let rclass = "CH";
        let ip_addresses = resolver
            .lookup(domain_name, transport_protocol, rrtype, rclass)
            .await;
        println!("RESPONSE : {:?}", ip_addresses);

        assert!(ip_addresses.is_err());
    }

    #[tokio::test]
    async fn host_name_to_host_address_translation_ch() {
        let mut resolver = AsyncResolver::new(ResolverConfig::default());
        let domain_name = "example.com";
        let rclass = "IN";
        let ip_addresses = resolver.lookup_ip(domain_name,rclass).await.unwrap();
        println!("RESPONSE : {:?}", ip_addresses);

        assert!(ip_addresses[0].is_ipv4());
        assert!(!ip_addresses[0].is_unspecified());
    }

    #[tokio::test]
    async fn lookup_ns() {
        let mut resolver = AsyncResolver::new(ResolverConfig::default());
        resolver.config.set_retransmission_loop_attempts(10);
        let domain_name = "example.com";
        let transport_protocol = "UDP";
        match resolver
            .lookup(domain_name, transport_protocol, "NS", "IN")
            .await
        {
            Ok(val) => {
                println!("RESPONSE : {:?}", val);
            }
            Err(e) => assert!(false, "Error: {:?}", e),
        };
    }

    // async fn reverse_query() {
    //     let resolver = AsyncResolver::new(ResolverConfig::default());
    //     let ip_address = "192.168.0.1";
    //     let domain_name = resolver.reverse_query(ip_address).await;

    //     // Realiza aserciones para verificar que domain_name contiene un nombre de dominio válido.
    //     assert!(!domain_name.is_empty(), "El nombre de dominio no debe estar vacío");

    //     // Debe verificar que devuelve el nombre de dominio correspondiente a la dirección IP dada.
    //     // Dependiendo de tu implementación, puedes comparar el resultado con un valor esperado.
    //     // Por ejemplo, si esperas que la dirección IP "192.168.0.1" se traduzca a "ejemplo.com":
    //     assert_eq!(domain_name, "ejemplo.com", "El nombre de dominio debe ser 'ejemplo.com'");
    // }

    #[tokio::test]
    async fn timeout() {
        // Crea una instancia de tu resolutor con la configuración adecuada
        let mut resolver = AsyncResolver::new(ResolverConfig::default());

        // Intenta resolver un nombre de dominio que no existe o no está accesible
        let domain_name = "nonexistent-example.com";
        let rclass = "IN";

        // Configura un timeout corto para la resolución (ajusta según tus necesidades)
        let timeout_duration = std::time::Duration::from_secs(2);

        let result = tokio::time::timeout(timeout_duration, async {
            resolver.lookup_ip(domain_name,rclass).await
        }).await;

        // Verifica que el resultado sea un error de timeout
        match result {
            Ok(Ok(_)) => {
                panic!("Se esperaba un error de timeout, pero se resolvió exitosamente");
            }
            Ok(Err(_err)) => {
                assert!(true);
            }
            Err(_) => {
                panic!("El timeout no se manejó correctamente");
            }
        }
    }

    #[test]
    fn check_dns_msg_ip() {
        let resolver = AsyncResolver::new(ResolverConfig::default());

        // Create a new dns response
        let mut answer: Vec<ResourceRecord> = Vec::new();
        let mut a_rdata = ARdata::new();
        a_rdata.set_address(IpAddr::from([127, 0, 0, 1]));
        let rdata = Rdata::A(a_rdata);
        let resource_record = ResourceRecord::new(rdata);
        answer.push(resource_record);

        let mut dns_response = DnsMessage::new_query_message(
            DomainName::new_from_string("example.com".to_string()),
            Rrtype::A,
            Rclass::IN,
            0,
            false,
            1,
        );
        dns_response.set_answer(answer);
        let mut header = dns_response.get_header();
        header.set_qr(true);
        dns_response.set_header(header);
        let lookup_response = LookupResponse::new(dns_response, vec![]);
        let result_lookup = resolver.check_error_from_msg(Ok(lookup_response));

        if let Ok(lookup_response) = result_lookup {
            let rdata = lookup_response.to_dns_msg().get_answer()[0].get_rdata();
            if let Rdata::A(ip) = rdata {
                assert_eq!(ip.get_address(), IpAddr::from([127, 0, 0, 1]));
            } else {
                panic!("Error parsing response");
            }
        } else {
            panic!("Error parsing response");
        }
    }

    #[tokio::test]
    async fn max_number_of_retry() {
        let mut config = ResolverConfig::default();
        let max_retries = 6;
        config.set_retransmission_loop_attempts(max_retries);

        let bad_server: IpAddr = IpAddr::V4(Ipv4Addr::new(7, 7, 7, 7));
        let timeout = Duration::from_secs(2);

        let conn_udp: ClientUDPConnection = ClientUDPConnection::new_default(bad_server, timeout);
        let conn_tcp: ClientTCPConnection = ClientTCPConnection::new_default(bad_server, timeout);
        let server_info = ServerInfo::new_with_ip(bad_server, conn_udp, conn_tcp);
        let name_servers = vec![server_info];
        config.set_name_servers(name_servers);
        let mut resolver = AsyncResolver::new(config);

        let result = resolver.lookup("dfasdfsda.com", "TCP", "A", "IN").await;

        match result {
            Ok(_) => {
                panic!("Timeout limit exceeded error was expected.");
            }
            Err(_) => {
                assert!(true);
            }
        }
    }

    #[tokio::test]
    async fn use_udp() {
        let mut resolver = AsyncResolver::new(ResolverConfig::default());
        let domain_name = "example.com";
        let rclass = "IN";
        let ip_addresses = resolver.lookup_ip(domain_name,rclass).await.unwrap();
        println!("RESPONSE : {:?}", ip_addresses);

        assert!(ip_addresses[0].is_ipv4());
        assert!(!ip_addresses[0].is_unspecified());
    }

    #[tokio::test]
    async fn use_tcp() {
        let mut resolver = AsyncResolver::new(ResolverConfig::default());
        let domain_name = "example.com";
        let rclass = "IN";
        let ip_addresses = resolver.lookup_ip(domain_name, rclass).await.unwrap();
        println!("RESPONSE : {:?}", ip_addresses);

        assert!(ip_addresses[0].is_ipv4());
        assert!(!ip_addresses[0].is_unspecified());
    }

    #[tokio::test]
    #[ignore]
    async fn use_udp_but_fails_and_use_tcp() {
        let mut resolver = AsyncResolver::new(ResolverConfig::default());
        let domain_name = "Ecample.com";
        let rclass = "IN";
        let udp_result = resolver.lookup_ip(domain_name,rclass).await;

        match udp_result {
            Ok(_) => {
                panic!("UDP client error expected");
            }
            Err(_err) => {
                assert!(true);
            }
        }

        let tcp_result = resolver.lookup_ip(domain_name,  rclass).await;
        match tcp_result {
            Ok(_) => {
                assert!(true);
            }
            Err(_err) => {
                panic!("unexpected TCP client error");
            }
        }
    }

    //TODO: diferent types of errors
    #[tokio::test]
    async fn resolver_with_client_error_io() {
        let io_error = io::Error::new(io::ErrorKind::Other, "Simulated I/O Error");
        let result = ClientError::Io(io_error);

        match result {
            ClientError::Io(_) => {
                // La operación generó un error de I/O simulado, la prueba es exitosa
            }
            _ => {
                panic!("Se esperaba un error de I/O simulado");
            }
        }
    }

    #[tokio::test]
    async fn check_dns_msg_1() {
        let resolver = AsyncResolver::new(ResolverConfig::default());

        // Create a new dns response
        let mut answer: Vec<ResourceRecord> = Vec::new();
        let mut a_rdata = ARdata::new();
        a_rdata.set_address(IpAddr::from([127, 0, 0, 1]));
        let rdata = Rdata::A(a_rdata);
        let resource_record = ResourceRecord::new(rdata);
        answer.push(resource_record);

        let mut dns_response = DnsMessage::new_query_message(
            DomainName::new_from_string("example.com".to_string()),
            Rrtype::A,
            Rclass::IN,
            0,
            false,
            1,
        );
        dns_response.set_answer(answer);
        let mut header = dns_response.get_header();
        header.set_qr(true);
        header.set_rcode(Rcode::FORMERR);
        dns_response.set_header(header);
        let lookup_response = LookupResponse::new(dns_response, vec![]);
        let result_lookup = resolver.check_error_from_msg(Ok(lookup_response));

        if let Ok(lookup_response) = result_lookup {
            let rdata = lookup_response.to_dns_msg().get_answer()[0].get_rdata();
            if let Rdata::A(ip) = rdata {
                assert_eq!(ip.get_address(), IpAddr::from([127, 0, 0, 1]));
            } else {
                panic!("Error parsing response");
            }
        } else {
            if let Err(ClientError::FormatError(
                "The name server was unable to interpret the query.",
            )) = result_lookup
            {
                assert!(true);
            } else {
                panic!("Error parsing response");
            }
        }
    }

    #[tokio::test]
    async fn parse_dns_msg_2() {
        let resolver = AsyncResolver::new(ResolverConfig::default());

        // Create a new dns response
        let mut answer: Vec<ResourceRecord> = Vec::new();
        let mut a_rdata = ARdata::new();
        a_rdata.set_address(IpAddr::from([127, 0, 0, 1]));
        let rdata = Rdata::A(a_rdata);
        let resource_record = ResourceRecord::new(rdata);
        answer.push(resource_record);

        let mut dns_response = DnsMessage::new_query_message(
            DomainName::new_from_string("example.com".to_string()),
            Rrtype::A,
            Rclass::IN,
            0,
            false,
            1,
        );
        dns_response.set_answer(answer);
        let mut header = dns_response.get_header();
        header.set_qr(true);
        header.set_rcode(Rcode::SERVFAIL);
        dns_response.set_header(header);
        let lookup_response = LookupResponse::new(dns_response, vec![]);
        let result_lookup = resolver.check_error_from_msg(Ok(lookup_response));

        if let Ok(lookup_response) = result_lookup {
            let rdata = lookup_response.to_dns_msg().get_answer()[0].get_rdata();
            if let Rdata::A(ip) = rdata {
                assert_eq!(ip.get_address(), IpAddr::from([127, 0, 0, 1]));
            } else {
                panic!("Error parsing response");
            }
        } else {
            if let Err(ClientError::ServerFailure("The name server was unable to process this query due to a problem with the name server.")) = 
            result_lookup {
                assert!(true);
            }
            else {
                panic!("Error parsing response");
            }
        }
    }

    #[tokio::test]
    async fn parse_dns_msg_3() {
        let resolver = AsyncResolver::new(ResolverConfig::default());

        // Create a new dns response
        let mut answer: Vec<ResourceRecord> = Vec::new();
        let mut a_rdata = ARdata::new();
        a_rdata.set_address(IpAddr::from([127, 0, 0, 1]));
        let rdata = Rdata::A(a_rdata);
        let resource_record = ResourceRecord::new(rdata);
        answer.push(resource_record);

        let mut dns_response = DnsMessage::new_query_message(
            DomainName::new_from_string("example.com".to_string()),
            Rrtype::A,
            Rclass::IN,
            0,
            false,
            1,
        );
        dns_response.set_answer(answer);
        let mut header = dns_response.get_header();
        header.set_qr(true);
        header.set_rcode(Rcode::NXDOMAIN);
        dns_response.set_header(header);
        let lookup_response = LookupResponse::new(dns_response, vec![]);
        let result_lookup = resolver.check_error_from_msg(Ok(lookup_response));

        if let Ok(lookup_response) = result_lookup {
            let rdata = lookup_response.to_dns_msg().get_answer()[0].get_rdata();
            if let Rdata::A(ip) = rdata {
                assert_eq!(ip.get_address(), IpAddr::from([127, 0, 0, 1]));
            } else {
                panic!("Error parsing response");
            }
        } else {
            if let Err(ClientError::NameError(
                "The domain name referenced in the query does not exist.",
            )) = result_lookup
            {
                assert!(true);
            } else {
                panic!("Error parsing response");
            }
        }
    }

    #[tokio::test]
    async fn parse_dns_msg_4() {
        let resolver = AsyncResolver::new(ResolverConfig::default());

        // Create a new dns response
        let mut answer: Vec<ResourceRecord> = Vec::new();
        let mut a_rdata = ARdata::new();
        a_rdata.set_address(IpAddr::from([127, 0, 0, 1]));
        let rdata = Rdata::A(a_rdata);
        let resource_record = ResourceRecord::new(rdata);
        answer.push(resource_record);

        let mut dns_response = DnsMessage::new_query_message(
            DomainName::new_from_string("example.com".to_string()),
            Rrtype::A,
            Rclass::IN,
            0,
            false,
            1,
        );
        dns_response.set_answer(answer);
        let mut header = dns_response.get_header();
        header.set_qr(true);
        header.set_rcode(Rcode::NOTIMP);
        dns_response.set_header(header);
        let lookup_response = LookupResponse::new(dns_response, vec![]);
        let result_lookup = resolver.check_error_from_msg(Ok(lookup_response));

        if let Ok(lookup_response) = result_lookup {
            let rdata = lookup_response.to_dns_msg().get_answer()[0].get_rdata();
            if let Rdata::A(ip) = rdata {
                assert_eq!(ip.get_address(), IpAddr::from([127, 0, 0, 1]));
            } else {
                panic!("Error parsing response");
            }
        } else {
            if let Err(ClientError::NotImplemented(
                "The name server does not support the requested kind of query.",
            )) = result_lookup
            {
                assert!(true);
            } else {
                panic!("Error parsing response");
            }
        }
    }

    #[tokio::test]
    async fn parse_dns_msg_5() {
        let resolver = AsyncResolver::new(ResolverConfig::default());

        // Create a new dns response
        let mut answer: Vec<ResourceRecord> = Vec::new();
        let mut a_rdata = ARdata::new();
        a_rdata.set_address(IpAddr::from([127, 0, 0, 1]));
        let rdata = Rdata::A(a_rdata);
        let resource_record = ResourceRecord::new(rdata);
        answer.push(resource_record);

        let mut dns_response = DnsMessage::new_query_message(
            DomainName::new_from_string("example.com".to_string()),
            Rrtype::A,
            Rclass::IN,
            0,
            false,
            1,
        );
        dns_response.set_answer(answer);
        let mut header = dns_response.get_header();
        header.set_qr(true);
        header.set_rcode(Rcode::REFUSED);
        dns_response.set_header(header);
        let lookup_response = LookupResponse::new(dns_response, vec![]);
        let result_lookup = resolver.check_error_from_msg(Ok(lookup_response));

        if let Ok(lookup_response) = result_lookup {
            let rdata = lookup_response.to_dns_msg().get_answer()[0].get_rdata();
            if let Rdata::A(ip) = rdata {
                assert_eq!(ip.get_address(), IpAddr::from([127, 0, 0, 1]));
            } else {
                panic!("Error parsing response");
            }
        } else {
            if let Err(ClientError::Refused(
                "The name server refuses to perform the specified operation for policy reasons.",
            )) = result_lookup
            {
                assert!(true);
            } else {
                panic!("Error parsing response");
            }
        }
    }

    //TODO: probar diferentes rrtype
    #[tokio::test]
    async fn rrtypes_a() {
        let resolver = AsyncResolver::new(ResolverConfig::default());

        // Create a new dns response
        let mut answer: Vec<ResourceRecord> = Vec::new();
        let mut a_rdata = ARdata::new();
        a_rdata.set_address(IpAddr::from([127, 0, 0, 1]));
        let rdata = Rdata::A(a_rdata);
        let resource_record = ResourceRecord::new(rdata);
        answer.push(resource_record);

        let mut dns_response = DnsMessage::new_query_message(
            DomainName::new_from_string("example.com".to_string()),
            Rrtype::A,
            Rclass::IN,
            0,
            false,
            1,
        );
        dns_response.set_answer(answer);
        let mut header = dns_response.get_header();
        header.set_qr(true);
        dns_response.set_header(header);
        let lookup_response = LookupResponse::new(dns_response, vec![]);
        let result_lookup = resolver.check_error_from_msg(Ok(lookup_response));

        if let Ok(lookup_response) = result_lookup {
            let rdata = lookup_response.to_dns_msg().get_answer()[0].get_rdata();
            if let Rdata::A(ip) = rdata {
                assert_eq!(ip.get_address(), IpAddr::from([127, 0, 0, 1]));
            } else {
                panic!("Error parsing response");
            }
        } else {
            panic!("Error parsing response");
        }
    }

    #[tokio::test]
    async fn rrtypes_ns() {
        let resolver = AsyncResolver::new(ResolverConfig::default());

        // Create a new dns response
        let mut answer: Vec<ResourceRecord> = Vec::new();
        let mut a_rdata = ARdata::new();
        a_rdata.set_address(IpAddr::from([127, 0, 0, 1]));
        let rdata = Rdata::A(a_rdata);
        let resource_record = ResourceRecord::new(rdata);
        answer.push(resource_record);

        let mut dns_response = DnsMessage::new_query_message(
            DomainName::new_from_string("example.com".to_string()),
            Rrtype::NS,
            Rclass::IN,
            0,
            false,
            1,
        );
        dns_response.set_answer(answer);
        let mut header = dns_response.get_header();
        header.set_qr(true);
        dns_response.set_header(header);
        let lookup_response = LookupResponse::new(dns_response, vec![]);
        let result_lookup = resolver.check_error_from_msg(Ok(lookup_response));

        if let Ok(lookup_response) = result_lookup {
            let rdata = lookup_response.to_dns_msg().get_answer()[0].get_rdata();
            if let Rdata::A(ip) = rdata {
                assert_eq!(ip.get_address(), IpAddr::from([127, 0, 0, 1]));
            } else {
                panic!("Error parsing response");
            }
        } else {
            panic!("Error parsing response");
        }
    }

    #[tokio::test]
    async fn rrtypes_cname() {
        let resolver = AsyncResolver::new(ResolverConfig::default());

        // Create a new dns response
        let mut answer: Vec<ResourceRecord> = Vec::new();
        let mut a_rdata = ARdata::new();
        a_rdata.set_address(IpAddr::from([127, 0, 0, 1]));
        let rdata = Rdata::A(a_rdata);
        let resource_record = ResourceRecord::new(rdata);
        answer.push(resource_record);

        let mut dns_response = DnsMessage::new_query_message(
            DomainName::new_from_string("example.com".to_string()),
            Rrtype::CNAME,
            Rclass::IN,
            0,
            false,
            1,
        );
        dns_response.set_answer(answer);
        let mut header = dns_response.get_header();
        header.set_qr(true);
        dns_response.set_header(header);
        let lookup_response = LookupResponse::new(dns_response, vec![]);
        let result_vec_rr = resolver.check_error_from_msg(Ok(lookup_response));

        if let Ok(lookup_response) = result_vec_rr {
            let rdata = lookup_response.to_dns_msg().get_answer()[0].get_rdata();
            if let Rdata::A(ip) = rdata {
                assert_eq!(ip.get_address(), IpAddr::from([127, 0, 0, 1]));
            } else {
                panic!("Error parsing response");
            }
        } else {
            panic!("Error parsing response");
        }
    }

    #[tokio::test]
    async fn rrtypes_soa() {
        let resolver = AsyncResolver::new(ResolverConfig::default());

        // Create a new dns response
        let mut answer: Vec<ResourceRecord> = Vec::new();
        let mut a_rdata = ARdata::new();
        a_rdata.set_address(IpAddr::from([127, 0, 0, 1]));
        let rdata = Rdata::A(a_rdata);
        let resource_record = ResourceRecord::new(rdata);
        answer.push(resource_record);

        let mut dns_response = DnsMessage::new_query_message(
            DomainName::new_from_string("example.com".to_string()),
            Rrtype::SOA,
            Rclass::IN,
            0,
            false,
            1,
        );
        dns_response.set_answer(answer);
        let mut header = dns_response.get_header();
        header.set_qr(true);
        dns_response.set_header(header);
        let lookup_response = LookupResponse::new(dns_response, vec![]);
        let result_vec_rr = resolver.check_error_from_msg(Ok(lookup_response));

        if let Ok(lookup_response) = result_vec_rr {
            let rdata = lookup_response.to_dns_msg().get_answer()[0].get_rdata();
            if let Rdata::A(ip) = rdata {
                assert_eq!(ip.get_address(), IpAddr::from([127, 0, 0, 1]));
            } else {
                panic!("Error parsing response");
            }
        } else {
            panic!("Error parsing response");
        }
    }

    #[tokio::test]
    async fn rrtypes_ptr() {
        let resolver = AsyncResolver::new(ResolverConfig::default());

        // Create a new dns response
        let mut answer: Vec<ResourceRecord> = Vec::new();
        let mut a_rdata = ARdata::new();
        a_rdata.set_address(IpAddr::from([127, 0, 0, 1]));
        let rdata = Rdata::A(a_rdata);
        let resource_record = ResourceRecord::new(rdata);
        answer.push(resource_record);

        let mut dns_response = DnsMessage::new_query_message(
            DomainName::new_from_string("example.com".to_string()),
            Rrtype::PTR,
            Rclass::IN,
            0,
            false,
            1,
        );
        dns_response.set_answer(answer);
        let mut header = dns_response.get_header();
        header.set_qr(true);
        dns_response.set_header(header);
        let lookup_response = LookupResponse::new(dns_response, vec![]);
        let result_vec_rr = resolver.check_error_from_msg(Ok(lookup_response));

        if let Ok(lookup_response) = result_vec_rr {
            let rdata = lookup_response.to_dns_msg().get_answer()[0].get_rdata();
            if let Rdata::A(ip) = rdata {
                assert_eq!(ip.get_address(), IpAddr::from([127, 0, 0, 1]));
            } else {
                panic!("Error parsing response");
            }
        } else {
            panic!("Error parsing response");
        }
    }

    #[tokio::test]
    async fn rrtypes_hinfo() {
        let resolver = AsyncResolver::new(ResolverConfig::default());

        // Create a new dns response
        let mut answer: Vec<ResourceRecord> = Vec::new();
        let mut a_rdata = ARdata::new();
        a_rdata.set_address(IpAddr::from([127, 0, 0, 1]));
        let rdata = Rdata::A(a_rdata);
        let resource_record = ResourceRecord::new(rdata);
        answer.push(resource_record);

        let mut dns_response = DnsMessage::new_query_message(
            DomainName::new_from_string("example.com".to_string()),
            Rrtype::HINFO,
            Rclass::IN,
            0,
            false,
            1,
        );
        dns_response.set_answer(answer);
        let mut header = dns_response.get_header();
        header.set_qr(true);
        dns_response.set_header(header);
        let lookup_response = LookupResponse::new(dns_response, vec![]);
        let result_vec_rr = resolver.check_error_from_msg(Ok(lookup_response));

        if let Ok(lookup_response) = result_vec_rr {
            let rdata = lookup_response.to_dns_msg().get_answer()[0].get_rdata();
            if let Rdata::A(ip) = rdata {
                assert_eq!(ip.get_address(), IpAddr::from([127, 0, 0, 1]));
            } else {
                panic!("Error parsing response");
            }
        } else {
            panic!("Error parsing response");
        }
    }

    #[tokio::test]
    async fn rrtypes_minfo() {
        let resolver = AsyncResolver::new(ResolverConfig::default());

        // Create a new dns response
        let mut answer: Vec<ResourceRecord> = Vec::new();
        let mut a_rdata = ARdata::new();
        a_rdata.set_address(IpAddr::from([127, 0, 0, 1]));
        let rdata = Rdata::A(a_rdata);
        let resource_record = ResourceRecord::new(rdata);
        answer.push(resource_record);

        let mut dns_response = DnsMessage::new_query_message(
            DomainName::new_from_string("example.com".to_string()),
            Rrtype::MINFO,
            Rclass::IN,
            0,
            false,
            1,
        );
        dns_response.set_answer(answer);
        let mut header = dns_response.get_header();
        header.set_qr(true);
        dns_response.set_header(header);
        let lookup_response = LookupResponse::new(dns_response, vec![]);
        let result_vec_rr = resolver.check_error_from_msg(Ok(lookup_response));

        if let Ok(lookup_response) = result_vec_rr {
            let rdata = lookup_response.to_dns_msg().get_answer()[0].get_rdata();
            if let Rdata::A(ip) = rdata {
                assert_eq!(ip.get_address(), IpAddr::from([127, 0, 0, 1]));
            } else {
                panic!("Error parsing response");
            }
        } else {
            panic!("Error parsing response");
        }
    }

    #[tokio::test]
    async fn rrtypes_wks() {
        let resolver = AsyncResolver::new(ResolverConfig::default());

        // Create a new dns response
        let mut answer: Vec<ResourceRecord> = Vec::new();
        let mut a_rdata = ARdata::new();
        a_rdata.set_address(IpAddr::from([127, 0, 0, 1]));
        let rdata = Rdata::A(a_rdata);
        let resource_record = ResourceRecord::new(rdata);
        answer.push(resource_record);

        let mut dns_response = DnsMessage::new_query_message(
            DomainName::new_from_string("example.com".to_string()),
            Rrtype::WKS,
            Rclass::IN,
            0,
            false,
            1,
        );
        dns_response.set_answer(answer);
        let mut header = dns_response.get_header();
        header.set_qr(true);
        dns_response.set_header(header);
        let lookup_response = LookupResponse::new(dns_response, vec![]);
        let result_vec_rr = resolver.check_error_from_msg(Ok(lookup_response));

        if let Ok(lookup_response) = result_vec_rr {
            let rdata = lookup_response.to_dns_msg().get_answer()[0].get_rdata();
            if let Rdata::A(ip) = rdata {
                assert_eq!(ip.get_address(), IpAddr::from([127, 0, 0, 1]));
            } else {
                panic!("Error parsing response");
            }
        } else {
            panic!("Error parsing response");
        }
    }

    #[tokio::test]
    async fn rrtypes_txt() {
        let resolver = AsyncResolver::new(ResolverConfig::default());

        // Create a new dns response
        let mut answer: Vec<ResourceRecord> = Vec::new();
        let mut a_rdata = ARdata::new();
        a_rdata.set_address(IpAddr::from([127, 0, 0, 1]));
        let rdata = Rdata::A(a_rdata);
        let resource_record = ResourceRecord::new(rdata);
        answer.push(resource_record);

        let mut dns_response = DnsMessage::new_query_message(
            DomainName::new_from_string("example.com".to_string()),
            Rrtype::TXT,
            Rclass::IN,
            0,
            false,
            1,
        );
        dns_response.set_answer(answer);
        let mut header = dns_response.get_header();
        header.set_qr(true);
        dns_response.set_header(header);
        let lookup_response = LookupResponse::new(dns_response, vec![]);
        let result_vec_rr = resolver.check_error_from_msg(Ok(lookup_response));

        if let Ok(lookup_response) = result_vec_rr {
            let rdata = lookup_response.to_dns_msg().get_answer()[0].get_rdata();
            if let Rdata::A(ip) = rdata {
                assert_eq!(ip.get_address(), IpAddr::from([127, 0, 0, 1]));
            } else {
                panic!("Error parsing response");
            }
        } else {
            panic!("Error parsing response");
        }
    }

    #[tokio::test]
    async fn rrtypes_dname() {
        let resolver = AsyncResolver::new(ResolverConfig::default());

        // Create a new dns response
        let mut answer: Vec<ResourceRecord> = Vec::new();
        let mut a_rdata = ARdata::new();
        a_rdata.set_address(IpAddr::from([127, 0, 0, 1]));
        let rdata = Rdata::A(a_rdata);
        let resource_record = ResourceRecord::new(rdata);
        answer.push(resource_record);

        let mut dns_response = DnsMessage::new_query_message(
            DomainName::new_from_string("example.com".to_string()),
            Rrtype::DNAME,
            Rclass::IN,
            0,
            false,
            1,
        );
        dns_response.set_answer(answer);
        let mut header = dns_response.get_header();
        header.set_qr(true);
        dns_response.set_header(header);
        let lookup_response = LookupResponse::new(dns_response, vec![]);
        let result_vec_rr = resolver.check_error_from_msg(Ok(lookup_response));

        if let Ok(lookup_response) = result_vec_rr {
            let rdata = lookup_response.to_dns_msg().get_answer()[0].get_rdata();
            if let Rdata::A(ip) = rdata {
                assert_eq!(ip.get_address(), IpAddr::from([127, 0, 0, 1]));
            } else {
                panic!("Error parsing response");
            }
        } else {
            panic!("Error parsing response");
        }
    }

    #[tokio::test]
    async fn rrtypes_any() {
        let resolver = AsyncResolver::new(ResolverConfig::default());

        // Create a new dns response
        let mut answer: Vec<ResourceRecord> = Vec::new();
        let mut a_rdata = ARdata::new();
        a_rdata.set_address(IpAddr::from([127, 0, 0, 1]));
        let rdata = Rdata::A(a_rdata);
        let resource_record = ResourceRecord::new(rdata);
        answer.push(resource_record);

        let mut dns_response = DnsMessage::new_query_message(
            DomainName::new_from_string("example.com".to_string()),
            Rrtype::ANY,
            Rclass::IN,
            0,
            false,
            1,
        );
        dns_response.set_answer(answer);
        let mut header = dns_response.get_header();
        header.set_qr(true);
        dns_response.set_header(header);
        let lookup_response = LookupResponse::new(dns_response, vec![]);
        let result_vec_rr = resolver.check_error_from_msg(Ok(lookup_response));

        if let Ok(lookup_response) = result_vec_rr {
            let rdata = lookup_response.to_dns_msg().get_answer()[0].get_rdata();
            if let Rdata::A(ip) = rdata {
                assert_eq!(ip.get_address(), IpAddr::from([127, 0, 0, 1]));
            } else {
                panic!("Error parsing response");
            }
        } else {
            panic!("Error parsing response");
        }
    }

    #[tokio::test]
    async fn rrtypes_tsig() {
        let resolver = AsyncResolver::new(ResolverConfig::default());

        // Create a new dns response
        let mut answer: Vec<ResourceRecord> = Vec::new();
        let mut a_rdata = ARdata::new();
        a_rdata.set_address(IpAddr::from([127, 0, 0, 1]));
        let rdata = Rdata::A(a_rdata);
        let resource_record = ResourceRecord::new(rdata);
        answer.push(resource_record);

        let mut dns_response = DnsMessage::new_query_message(
            DomainName::new_from_string("example.com".to_string()),
            Rrtype::TSIG,
            Rclass::IN,
            0,
            false,
            1,
        );
        dns_response.set_answer(answer);
        let mut header = dns_response.get_header();
        header.set_qr(true);
        dns_response.set_header(header);
        let lookup_response = LookupResponse::new(dns_response, vec![]);
        let result_vec_rr = resolver.check_error_from_msg(Ok(lookup_response));

        if let Ok(lookup_response) = result_vec_rr {
            let rdata = lookup_response.to_dns_msg().get_answer()[0].get_rdata();
            if let Rdata::A(ip) = rdata {
                assert_eq!(ip.get_address(), IpAddr::from([127, 0, 0, 1]));
            } else {
                panic!("Error parsing response");
            }
        } else {
            panic!("Error parsing response");
        }
    }

    #[tokio::test]
    async fn rrtypes_axfr() {
        let resolver = AsyncResolver::new(ResolverConfig::default());

        // Create a new dns response
        let mut answer: Vec<ResourceRecord> = Vec::new();
        let mut a_rdata = ARdata::new();
        a_rdata.set_address(IpAddr::from([127, 0, 0, 1]));
        let rdata = Rdata::A(a_rdata);
        let resource_record = ResourceRecord::new(rdata);
        answer.push(resource_record);

        let mut dns_response = DnsMessage::new_query_message(
            DomainName::new_from_string("example.com".to_string()),
            Rrtype::AXFR,
            Rclass::IN,
            0,
            false,
            1,
        );
        dns_response.set_answer(answer);
        let mut header = dns_response.get_header();
        header.set_qr(true);
        dns_response.set_header(header);
        let lookup_response = LookupResponse::new(dns_response, vec![]);
        let result_vec_rr = resolver.check_error_from_msg(Ok(lookup_response));

        if let Ok(lookup_response) = result_vec_rr {
            let rdata = lookup_response.to_dns_msg().get_answer()[0].get_rdata();
            if let Rdata::A(ip) = rdata {
                assert_eq!(ip.get_address(), IpAddr::from([127, 0, 0, 1]));
            } else {
                panic!("Error parsing response");
            }
        } else {
            panic!("Error parsing response");
        }
    }

    #[tokio::test]
    async fn rrtypes_mailb() {
        let resolver = AsyncResolver::new(ResolverConfig::default());

        // Create a new dns response
        let mut answer: Vec<ResourceRecord> = Vec::new();
        let mut a_rdata = ARdata::new();
        a_rdata.set_address(IpAddr::from([127, 0, 0, 1]));
        let rdata = Rdata::A(a_rdata);
        let resource_record = ResourceRecord::new(rdata);
        answer.push(resource_record);

        let mut dns_response = DnsMessage::new_query_message(
            DomainName::new_from_string("example.com".to_string()),
            Rrtype::MAILB,
            Rclass::IN,
            0,
            false,
            1,
        );
        dns_response.set_answer(answer);
        let mut header = dns_response.get_header();
        header.set_qr(true);
        dns_response.set_header(header);
        let lookup_response = LookupResponse::new(dns_response, vec![]);
        let result_vec_rr = resolver.check_error_from_msg(Ok(lookup_response));

        if let Ok(lookup_response) = result_vec_rr {
            let rdata = lookup_response.to_dns_msg().get_answer()[0].get_rdata();
            if let Rdata::A(ip) = rdata {
                assert_eq!(ip.get_address(), IpAddr::from([127, 0, 0, 1]));
            } else {
                panic!("Error parsing response");
            }
        } else {
            panic!("Error parsing response");
        }
    }

    #[tokio::test]
    async fn rrtypes_maila() {
        let resolver = AsyncResolver::new(ResolverConfig::default());

        // Create a new dns response
        let mut answer: Vec<ResourceRecord> = Vec::new();
        let mut a_rdata = ARdata::new();
        a_rdata.set_address(IpAddr::from([127, 0, 0, 1]));
        let rdata = Rdata::A(a_rdata);
        let resource_record = ResourceRecord::new(rdata);
        answer.push(resource_record);

        let mut dns_response = DnsMessage::new_query_message(
            DomainName::new_from_string("example.com".to_string()),
            Rrtype::MAILA,
            Rclass::IN,
            0,
            false,
            1,
        );
        dns_response.set_answer(answer);
        let mut header = dns_response.get_header();
        header.set_qr(true);
        dns_response.set_header(header);
        let lookup_response = LookupResponse::new(dns_response, vec![]);
        let result_vec_rr = resolver.check_error_from_msg(Ok(lookup_response));

        if let Ok(lookup_response) = result_vec_rr {
            let rdata = lookup_response.to_dns_msg().get_answer()[0].get_rdata();
            if let Rdata::A(ip) = rdata {
                assert_eq!(ip.get_address(), IpAddr::from([127, 0, 0, 1]));
            } else {
                panic!("Error parsing response");
            }
        } else {
            panic!("Error parsing response");
        }
    }


<<<<<<< HEAD
        // Create truncated dns response
        let mut dns_response =
            DnsMessage::new_query_message(domain_name, Rrtype::A, Rclass::IN, 0, false, 1);
        let mut truncated_header = dns_response.get_header();
        truncated_header.set_tc(true);
        dns_response.set_header(truncated_header);

        resolver.store_data_cache(dns_response);

        assert_eq!(
            resolver
                .cache
                .lock()
                .unwrap()
                .get_cache_answer()
                .get_cache()
                .len(),
            0
        );
    }

    #[test]
    fn not_store_cero_ttl_data_in_cache() {
        let resolver = AsyncResolver::new(ResolverConfig::default());
        resolver
            .cache
            .lock()
            .unwrap()
            .set_max_size(NonZeroUsize::new(10).unwrap());

        let domain_name = DomainName::new_from_string("example.com".to_string());

        // Create dns response with ttl = 0
        let mut dns_response =
            DnsMessage::new_query_message(domain_name, Rrtype::A, Rclass::IN, 0, false, 1);
        // let mut truncated_header = dns_response.get_header();
        // truncated_header.set_tc(false);
        // dns_response.set_header(truncated_header);
        let mut answer: Vec<ResourceRecord> = Vec::new();
        let a_rdata = ARdata::new_from_addr(IpAddr::from([127, 0, 0, 1]));
        let rdata = Rdata::A(a_rdata);

        // Cero ttl
        let mut rr_cero_ttl = ResourceRecord::new(rdata.clone());
        rr_cero_ttl.set_ttl(0);
        answer.push(rr_cero_ttl);

        // Positive ttl
        let mut rr_ttl_1 = ResourceRecord::new(rdata.clone());
        rr_ttl_1.set_ttl(1);
        answer.push(rr_ttl_1);

        // careful, the key is the <qname, qclass, qtype> so it will get the cached data
        // from ^^^ ttl1
        let mut nsdata = NsRdata::new();
        let domain = DomainName::new_from_string("localhost2".to_string());
        nsdata.set_nsdname(domain);
        let rdata = Rdata::NS(nsdata);
        let mut rr_ttl_2 = ResourceRecord::new(rdata);
        rr_ttl_2.set_ttl(2);
        answer.push(rr_ttl_2);

        dns_response.set_answer(answer);
        assert_eq!(dns_response.get_answer().len(), 3);
        assert_eq!(
            resolver
                .cache
                .lock()
                .unwrap()
                .get_cache_answer()
                .get_cache()
                .len(),
            0
        );

        resolver.store_data_cache(dns_response.clone());
        let q = dns_response.get_question();
        let key = CacheKey::Primary(q.get_rrtype(), q.get_rclass(), q.get_qname().clone());
        assert_eq!(
            resolver
                .cache
                .lock()
                .unwrap()
                .get_cache_answer()
                .get_cache()
                .get(&key)
                .unwrap()
                .len(),
            2
        );
    }

    #[test]
    fn save_cache_negative_answer() {
        let resolver = AsyncResolver::new(ResolverConfig::default());
        resolver
            .cache
            .lock()
            .unwrap()
            .set_max_size(NonZeroUsize::new(1).unwrap());

        let domain_name = DomainName::new_from_string("banana.exaple".to_string());
        let mname = DomainName::new_from_string("a.root-servers.net.".to_string());
        let rname = DomainName::new_from_string("nstld.verisign-grs.com.".to_string());
        let serial = 2023112900;
        let refresh = 1800;
        let retry = 900;
        let expire = 604800;
        let minimum = 86400;

        //Create RR type SOA
        let mut soa_rdata = SoaRdata::new();
        soa_rdata.set_mname(mname);
        soa_rdata.set_rname(rname);
        soa_rdata.set_serial(serial);
        soa_rdata.set_refresh(refresh);
        soa_rdata.set_retry(retry);
        soa_rdata.set_expire(expire);
        soa_rdata.set_minimum(minimum);


        let rdata = Rdata::SOA(soa_rdata);
        let mut rr = ResourceRecord::new(rdata);
        /*
            7.2. TTLs on SOA RRs (rfc2181)
               It may be observed that in section 3.2.1 of RFC1035, which defines
               the format of a Resource Record, that the definition of the TTL field
               contains a throw away line which states that the TTL of an SOA record
               should always be sent as zero to prevent caching.  This is mentioned
               nowhere else, and has not generally been implemented.
               **Implementations should not assume that SOA records will have a TTL of
               zero, nor are they required to send SOA records with a TTL of zero.**
        */
        rr.set_ttl(3);
        rr.set_name(domain_name.clone());

        // Create dns response
        let mut dns_response =
            DnsMessage::new_query_message(domain_name, Rrtype::A, Rclass::IN, 0, false, 1);
        let mut new_header = dns_response.get_header();
        new_header.set_aa(true);
        dns_response.set_header(new_header);

        // Save RR type SOA in Additional section of response
        dns_response.add_additionals(vec![rr]);

        resolver.save_negative_answers(dns_response.clone());

        assert_eq!(dns_response.get_answer().len(), 0);
        assert_eq!(dns_response.get_additional().len(), 1);
        assert_eq!(
            resolver
                .cache
                .lock()
                .unwrap()
                .get_cache_additional()
                .get_cache()
                .len(),
            1
        );
        // assert!(resolver.cache.lock().unwrap().get_cache_answer().get(dns_response.get_question().get_qname().clone(), qtype_search, Qclass::IN).is_some())
    }
=======
>>>>>>> 4d89a2fc

    /*  #[ignore = "Optional, not implemented"]
    #[tokio::test]
    async fn inner_lookup_negative_answer_in_cache(){
        let resolver = AsyncResolver::new(ResolverConfig::default());
        let mut cache = resolver.cache.lock().unwrap().get_cache_answer();
        let qtype = Qtype::A;
        cache.set_max_size(NonZeroUsize::new(9).unwrap());

        let domain_name = DomainName::new_from_string("banana.exaple".to_string());

        //Create RR type SOA
        let mname = DomainName::new_from_string("a.root-servers.net.".to_string());
        let rname = DomainName::new_from_string("nstld.verisign-grs.com.".to_string());
        let serial = 2023112900;
        let refresh = 1800;
        let retry = 900;
        let expire = 604800;
        let minimum = 86400;

        let mut soa_rdata = SoaRdata::new();
        soa_rdata.set_mname(mname);
        soa_rdata.set_rname(rname);
        soa_rdata.set_serial(serial);
        soa_rdata.set_refresh(refresh);
        soa_rdata.set_retry(retry);
        soa_rdata.set_expire(expire);
        soa_rdata.set_minimum(minimum);

        let rdata = Rdata::SOA(soa_rdata);
        let mut rr = ResourceRecord::new(rdata);
        rr.set_name(domain_name.clone());

        // Add negative answer to cache
        let mut cache  = resolver.cache.lock().unwrap().get_cache_answer();
        cache.set_max_size(NonZeroUsize::new(9).unwrap());
        cache.add_negative_answer(domain_name.clone(),qtype ,Qclass::IN, rr.clone());
        let mut cache_guard = resolver.cache.lock().unwrap().get_cache_answer();
        *cache_guard = cache;

        assert_eq!(resolver.cache.lock().unwrap().get_cache_answer().get_cache().len(), 1);

        let rclass = Rclass::IN;
        let response = resolver.inner_lookup(domain_name,rrtype,rclass).await.unwrap();

        assert_eq!(resolver.cache.lock().unwrap().get_cache_answer().get_cache().len(), 1);
        assert_eq!(response.to_dns_msg().get_answer().len(), 0);
        assert_eq!(response
            .to_dns_msg()
            .get_additional()
            .len(), 1);
        assert_eq!(response
            .to_dns_msg()
            .get_header()
            .get_rcode(), Rcode::NXDOMAIN);
    } */

    // TODO: Finish tests, it shoudl verify that we can send several asynchroneous queries concurrently
    #[tokio::test]
    async fn test3() {
        let resolver = Arc::new(AsyncResolver::new(ResolverConfig::default()));
        let rrtype = Rrtype::A;
        let rclass = Rclass::IN;

        let domain_name = DomainName::new_from_string("example.com".to_string());
        let resolver_1 = resolver.clone();
        let resolver_2 = resolver.clone();

        let _result: (
            Result<LookupResponse, ResolverError>,
            Result<LookupResponse, ResolverError>,
        ) = tokio::join!(
            resolver_1.inner_lookup(domain_name.clone(), rrtype.clone(), rclass.clone()),
            resolver_2.inner_lookup(domain_name.clone(), rrtype.clone(), rclass.clone())
        );
    }
}<|MERGE_RESOLUTION|>--- conflicted
+++ resolved
@@ -1856,171 +1856,6 @@
     }
 
 
-<<<<<<< HEAD
-        // Create truncated dns response
-        let mut dns_response =
-            DnsMessage::new_query_message(domain_name, Rrtype::A, Rclass::IN, 0, false, 1);
-        let mut truncated_header = dns_response.get_header();
-        truncated_header.set_tc(true);
-        dns_response.set_header(truncated_header);
-
-        resolver.store_data_cache(dns_response);
-
-        assert_eq!(
-            resolver
-                .cache
-                .lock()
-                .unwrap()
-                .get_cache_answer()
-                .get_cache()
-                .len(),
-            0
-        );
-    }
-
-    #[test]
-    fn not_store_cero_ttl_data_in_cache() {
-        let resolver = AsyncResolver::new(ResolverConfig::default());
-        resolver
-            .cache
-            .lock()
-            .unwrap()
-            .set_max_size(NonZeroUsize::new(10).unwrap());
-
-        let domain_name = DomainName::new_from_string("example.com".to_string());
-
-        // Create dns response with ttl = 0
-        let mut dns_response =
-            DnsMessage::new_query_message(domain_name, Rrtype::A, Rclass::IN, 0, false, 1);
-        // let mut truncated_header = dns_response.get_header();
-        // truncated_header.set_tc(false);
-        // dns_response.set_header(truncated_header);
-        let mut answer: Vec<ResourceRecord> = Vec::new();
-        let a_rdata = ARdata::new_from_addr(IpAddr::from([127, 0, 0, 1]));
-        let rdata = Rdata::A(a_rdata);
-
-        // Cero ttl
-        let mut rr_cero_ttl = ResourceRecord::new(rdata.clone());
-        rr_cero_ttl.set_ttl(0);
-        answer.push(rr_cero_ttl);
-
-        // Positive ttl
-        let mut rr_ttl_1 = ResourceRecord::new(rdata.clone());
-        rr_ttl_1.set_ttl(1);
-        answer.push(rr_ttl_1);
-
-        // careful, the key is the <qname, qclass, qtype> so it will get the cached data
-        // from ^^^ ttl1
-        let mut nsdata = NsRdata::new();
-        let domain = DomainName::new_from_string("localhost2".to_string());
-        nsdata.set_nsdname(domain);
-        let rdata = Rdata::NS(nsdata);
-        let mut rr_ttl_2 = ResourceRecord::new(rdata);
-        rr_ttl_2.set_ttl(2);
-        answer.push(rr_ttl_2);
-
-        dns_response.set_answer(answer);
-        assert_eq!(dns_response.get_answer().len(), 3);
-        assert_eq!(
-            resolver
-                .cache
-                .lock()
-                .unwrap()
-                .get_cache_answer()
-                .get_cache()
-                .len(),
-            0
-        );
-
-        resolver.store_data_cache(dns_response.clone());
-        let q = dns_response.get_question();
-        let key = CacheKey::Primary(q.get_rrtype(), q.get_rclass(), q.get_qname().clone());
-        assert_eq!(
-            resolver
-                .cache
-                .lock()
-                .unwrap()
-                .get_cache_answer()
-                .get_cache()
-                .get(&key)
-                .unwrap()
-                .len(),
-            2
-        );
-    }
-
-    #[test]
-    fn save_cache_negative_answer() {
-        let resolver = AsyncResolver::new(ResolverConfig::default());
-        resolver
-            .cache
-            .lock()
-            .unwrap()
-            .set_max_size(NonZeroUsize::new(1).unwrap());
-
-        let domain_name = DomainName::new_from_string("banana.exaple".to_string());
-        let mname = DomainName::new_from_string("a.root-servers.net.".to_string());
-        let rname = DomainName::new_from_string("nstld.verisign-grs.com.".to_string());
-        let serial = 2023112900;
-        let refresh = 1800;
-        let retry = 900;
-        let expire = 604800;
-        let minimum = 86400;
-
-        //Create RR type SOA
-        let mut soa_rdata = SoaRdata::new();
-        soa_rdata.set_mname(mname);
-        soa_rdata.set_rname(rname);
-        soa_rdata.set_serial(serial);
-        soa_rdata.set_refresh(refresh);
-        soa_rdata.set_retry(retry);
-        soa_rdata.set_expire(expire);
-        soa_rdata.set_minimum(minimum);
-
-
-        let rdata = Rdata::SOA(soa_rdata);
-        let mut rr = ResourceRecord::new(rdata);
-        /*
-            7.2. TTLs on SOA RRs (rfc2181)
-               It may be observed that in section 3.2.1 of RFC1035, which defines
-               the format of a Resource Record, that the definition of the TTL field
-               contains a throw away line which states that the TTL of an SOA record
-               should always be sent as zero to prevent caching.  This is mentioned
-               nowhere else, and has not generally been implemented.
-               **Implementations should not assume that SOA records will have a TTL of
-               zero, nor are they required to send SOA records with a TTL of zero.**
-        */
-        rr.set_ttl(3);
-        rr.set_name(domain_name.clone());
-
-        // Create dns response
-        let mut dns_response =
-            DnsMessage::new_query_message(domain_name, Rrtype::A, Rclass::IN, 0, false, 1);
-        let mut new_header = dns_response.get_header();
-        new_header.set_aa(true);
-        dns_response.set_header(new_header);
-
-        // Save RR type SOA in Additional section of response
-        dns_response.add_additionals(vec![rr]);
-
-        resolver.save_negative_answers(dns_response.clone());
-
-        assert_eq!(dns_response.get_answer().len(), 0);
-        assert_eq!(dns_response.get_additional().len(), 1);
-        assert_eq!(
-            resolver
-                .cache
-                .lock()
-                .unwrap()
-                .get_cache_additional()
-                .get_cache()
-                .len(),
-            1
-        );
-        // assert!(resolver.cache.lock().unwrap().get_cache_answer().get(dns_response.get_question().get_qname().clone(), qtype_search, Qclass::IN).is_some())
-    }
-=======
->>>>>>> 4d89a2fc
 
     /*  #[ignore = "Optional, not implemented"]
     #[tokio::test]
