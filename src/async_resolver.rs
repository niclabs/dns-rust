--- conflicted
+++ resolved
@@ -92,12 +92,7 @@
     pub async fn lookup_ip(
         &mut self,
         domain_name: &str,
-<<<<<<< HEAD
         rclass: &str
-=======
-        transport_protocol: &str,
-        rclass: &str,
->>>>>>> 7ff27322
     ) -> Result<Vec<IpAddr>, ClientError> {
         let domain_name_struct = DomainName::new_from_string(domain_name.to_string());
         let transport_protocol=  self.config.get_protocol();
@@ -707,14 +702,7 @@
         let mut resolver = AsyncResolver::new(ResolverConfig::default());
         let domain_name = "example.com";
         let rclass = "IN";
-<<<<<<< HEAD
         let ip_addresses = resolver.lookup_ip(domain_name,rclass).await.unwrap();
-=======
-        let ip_addresses = resolver
-            .lookup_ip(domain_name, transport_protocol, rclass)
-            .await
-            .unwrap();
->>>>>>> 7ff27322
         println!("RESPONSE : {:?}", ip_addresses);
 
         assert!(ip_addresses[0].is_ipv4());
@@ -726,13 +714,7 @@
         let mut resolver = AsyncResolver::new(ResolverConfig::default());
         let domain_name = "example.com";
         let rclass = "CH";
-<<<<<<< HEAD
         let ip_addresses = resolver.lookup_ip(domain_name,rclass).await;
-=======
-        let ip_addresses = resolver
-            .lookup_ip(domain_name, transport_protocol, rclass)
-            .await;
->>>>>>> 7ff27322
         println!("RESPONSE : {:?}", ip_addresses);
 
         assert!(ip_addresses.is_err());
@@ -743,13 +725,7 @@
         let mut resolver = AsyncResolver::new(ResolverConfig::default());
         let domain_name = "example.com";
         let rclass = "ANY";
-<<<<<<< HEAD
         let ip_addresses = resolver.lookup_ip(domain_name,rclass).await;
-=======
-        let ip_addresses = resolver
-            .lookup_ip(domain_name, transport_protocol, rclass)
-            .await;
->>>>>>> 7ff27322
         println!("RESPONSE : {:?}", ip_addresses);
 
         assert!(ip_addresses.is_err());
@@ -775,14 +751,7 @@
         let mut resolver = AsyncResolver::new(ResolverConfig::default());
         let domain_name = "example.com";
         let rclass = "IN";
-<<<<<<< HEAD
         let ip_addresses = resolver.lookup_ip(domain_name,rclass).await.unwrap();
-=======
-        let ip_addresses = resolver
-            .lookup_ip(domain_name, transport_protocol, rclass)
-            .await
-            .unwrap();
->>>>>>> 7ff27322
         println!("RESPONSE : {:?}", ip_addresses);
 
         assert!(ip_addresses[0].is_ipv4());
@@ -833,16 +802,8 @@
         let timeout_duration = std::time::Duration::from_secs(2);
 
         let result = tokio::time::timeout(timeout_duration, async {
-<<<<<<< HEAD
             resolver.lookup_ip(domain_name,rclass).await
         }).await;
-=======
-            resolver
-                .lookup_ip(domain_name, transport_protocol, rclass)
-                .await
-        })
-        .await;
->>>>>>> 7ff27322
 
         // Verifica que el resultado sea un error de timeout
         match result {
@@ -1023,14 +984,7 @@
         let mut resolver = AsyncResolver::new(ResolverConfig::default());
         let domain_name = "example.com";
         let rclass = "IN";
-<<<<<<< HEAD
         let ip_addresses = resolver.lookup_ip(domain_name,rclass).await.unwrap();
-=======
-        let ip_addresses = resolver
-            .lookup_ip(domain_name, transport_protocol, rclass)
-            .await
-            .unwrap();
->>>>>>> 7ff27322
         println!("RESPONSE : {:?}", ip_addresses);
 
         assert!(ip_addresses[0].is_ipv4());
@@ -1042,14 +996,7 @@
         let mut resolver = AsyncResolver::new(ResolverConfig::default());
         let domain_name = "example.com";
         let rclass = "IN";
-<<<<<<< HEAD
         let ip_addresses = resolver.lookup_ip(domain_name, rclass).await.unwrap();
-=======
-        let ip_addresses = resolver
-            .lookup_ip(domain_name, transport_protocol, rclass)
-            .await
-            .unwrap();
->>>>>>> 7ff27322
         println!("RESPONSE : {:?}", ip_addresses);
 
         assert!(ip_addresses[0].is_ipv4());
@@ -1062,13 +1009,7 @@
         let mut resolver = AsyncResolver::new(ResolverConfig::default());
         let domain_name = "Ecample.com";
         let rclass = "IN";
-<<<<<<< HEAD
         let udp_result = resolver.lookup_ip(domain_name,rclass).await;
-=======
-        let udp_result = resolver
-            .lookup_ip(domain_name, transport_protocol_udp, rclass)
-            .await;
->>>>>>> 7ff27322
 
         match udp_result {
             Ok(_) => {
@@ -1079,13 +1020,7 @@
             }
         }
 
-<<<<<<< HEAD
         let tcp_result = resolver.lookup_ip(domain_name,  rclass).await;
-=======
-        let tcp_result = resolver
-            .lookup_ip(domain_name, transport_protocol_tcp, rclass)
-            .await;
->>>>>>> 7ff27322
         match tcp_result {
             Ok(_) => {
                 assert!(true);
