--- conflicted
+++ resolved
@@ -8,14 +8,9 @@
 use crate::dns_cache::rr_stored_data::RRStoredData;
 use crate::message::rdata::Rdata;
 use crate::message::resource_record::ResourceRecord;
-<<<<<<< HEAD
+use crate::message::rcode::Rcode;
 use crate::message::rrtype::Rrtype;
 use crate::message::rclass::Rclass;
-=======
-use crate::message::rcode::Rcode;
-use crate::message::type_qtype::Qtype;
-use crate::message::class_qclass::Qclass;
->>>>>>> 1d689a3e
 use std::net::IpAddr;
 use crate::domain_name::DomainName;
 use chrono::Utc;
@@ -23,19 +18,15 @@
 /// Enum that represents the key of the cache for the case os NAME ERROR RCODE (RFC 2308)
 #[derive(Hash, Eq, PartialEq, Debug, Clone)]
 pub enum CacheKey {
-    Primary(Qtype, Qclass, DomainName),
-    Secondary(Qclass, DomainName),
+    Primary(Rrtype, Rclass, DomainName),
+    Secondary(Rclass, DomainName),
 }
 
 #[derive(Clone, Debug)]
 /// Struct that represents a cache for dns
 pub struct DnsCache {
     // Cache for the resource records, where the key is the type of the query, the class of the query and the qname of the query
-<<<<<<< HEAD
-    cache: LruCache<(Rrtype, Rclass, DomainName), Vec<RRStoredData>>,
-=======
     cache: LruCache<CacheKey, Vec<RRStoredData>>,
->>>>>>> 1d689a3e
     max_size: NonZeroUsize,
 }
 
@@ -58,11 +49,7 @@
     }
 
     /// Adds an element to cache
-<<<<<<< HEAD
-    pub fn add(&mut self, domain_name: DomainName, resource_record: ResourceRecord, rrtype: Rrtype, rclass: Rclass, rcode: Option<u8>) {
-=======
-    pub fn add(&mut self, domain_name: DomainName, resource_record: ResourceRecord, qtype: Option<Qtype>, qclass: Qclass, rcode: Option<Rcode>) {
->>>>>>> 1d689a3e
+    pub fn add(&mut self, domain_name: DomainName, resource_record: ResourceRecord, qtype: Option<Rrtype>, qclass: Rclass, rcode: Option<Rcode>) {
 
         let mut rr_cache = RRStoredData::new(resource_record);
 
@@ -82,11 +69,7 @@
 
         let mut cache_data = self.get_cache();
 
-<<<<<<< HEAD
-        if let Some(rr_cache_vec) = cache_data.get_mut(&(rrtype, rclass, domain_name.clone())) {
-=======
         if let Some(rr_cache_vec) = cache_data.get_mut(&key) {
->>>>>>> 1d689a3e
             let mut val_exist = false;
             for rr in rr_cache_vec.iter_mut() {
                 if rr.get_resource_record().get_rdata() == rr_cache.get_resource_record().get_rdata() {
@@ -101,11 +84,7 @@
         } else {
             let mut rr_cache_vec = Vec::new();
             rr_cache_vec.push(rr_cache);
-<<<<<<< HEAD
-            cache_data.put((rrtype, rclass, domain_name.clone()), rr_cache_vec);
-=======
             cache_data.put(key, rr_cache_vec);
->>>>>>> 1d689a3e
         }
 
         self.set_cache(cache_data); 
@@ -118,39 +97,25 @@
         let mut cache_data = self.get_cache();
         let rr_cache = RRStoredData::new(resource_record);
         
-<<<<<<< HEAD
-        if let Some(rr_cache_vec) = cache_data.get_mut(&(rrtype, rclass, domain_name.clone())){
-=======
-        if let Some(rr_cache_vec) = cache_data.get_mut(&CacheKey::Primary(qtype, qclass, domain_name.clone())){
->>>>>>> 1d689a3e
+        if let Some(rr_cache_vec) = cache_data.get_mut(&CacheKey::Primary(rrtype, rclass, domain_name.clone())){
             rr_cache_vec.push(rr_cache);
         } else {
             let mut rr_cache_vec = Vec::new();
             rr_cache_vec.push(rr_cache);
-<<<<<<< HEAD
-            cache_data.put((rrtype, rclass, domain_name.clone()), rr_cache_vec);
-=======
-            cache_data.put(CacheKey::Primary(qtype, qclass, domain_name.clone()), rr_cache_vec);
->>>>>>> 1d689a3e
+            cache_data.put(CacheKey::Primary(rrtype, rclass, domain_name.clone()), rr_cache_vec);
         }
 
         self.set_cache(cache_data);
     }
 
     /// Removes an element from cache
-<<<<<<< HEAD
-    pub fn remove(&mut self, domain_name: DomainName, rrtype: Rrtype, rclass: Rclass) {
+    pub fn remove(&mut self, domain_name: DomainName, rrtype: Option<Rrtype>, rclass: Rclass) {
         let mut cache_data = self.get_cache();
-        let _extracted = cache_data.pop(&(rrtype, rclass, domain_name));
-=======
-    pub fn remove(&mut self, domain_name: DomainName, qtype: Option<Qtype>, qclass: Qclass) {
-        let mut cache_data = self.get_cache();
-        if qtype != None {
-            let _extracted = cache_data.pop(&CacheKey::Primary(qtype.unwrap(), qclass, domain_name));
+        if rrtype != None {
+            let _extracted = cache_data.pop(&CacheKey::Primary(rrtype.unwrap(), rclass, domain_name));
         } else {
-            let _extracted = cache_data.pop(&CacheKey::Secondary(qclass, domain_name));
-        }
->>>>>>> 1d689a3e
+            let _extracted = cache_data.pop(&CacheKey::Secondary(rclass, domain_name));
+        }
         self.set_cache(cache_data); 
     }
 
@@ -158,11 +123,7 @@
     pub fn get(&mut self, domain_name: DomainName, rrtype: Rrtype, rclass: Rclass) -> Option<Vec<RRStoredData>> {
         let mut cache = self.get_cache();
 
-<<<<<<< HEAD
-        let rr_cache_vec = cache.get(&(rrtype, rclass, domain_name)).cloned();
-=======
-        let rr_cache_vec = cache.get(&CacheKey::Primary(qtype, qclass, domain_name)).cloned();
->>>>>>> 1d689a3e
+        let rr_cache_vec = cache.get(&CacheKey::Primary(rrtype, rclass, domain_name)).cloned();
 
         self.set_cache(cache);
 
@@ -214,11 +175,7 @@
     ) {
         let mut cache = self.get_cache();
 
-<<<<<<< HEAD
-        if let Some(rr_cache_vec) = cache.get_mut(&(rrtype, rclass, domain_name)){
-=======
-        if let Some(rr_cache_vec) = cache.get_mut(&CacheKey::Primary(qtype, qclass, domain_name)){
->>>>>>> 1d689a3e
+        if let Some(rr_cache_vec) = cache.get_mut(&CacheKey::Primary(rrtype, rclass, domain_name)){
             for rr in rr_cache_vec {
                 let rr_ip_address = match rr.get_resource_record().get_rdata() {
                     Rdata::A(val) => val.get_address(),
@@ -239,13 +196,8 @@
     }
 
     /// Checks if a domain name is cached
-<<<<<<< HEAD
-    pub fn is_cached(&self, domain_name: DomainName, rrtype: Rrtype, rclass: Rclass) -> bool {
-        if let Some(key_data) = self.cache.peek(&(rrtype, rclass, domain_name)) {
-=======
     pub fn is_cached(&self, key: CacheKey) -> bool {
         if let Some(key_data) = self.cache.peek(&key) {
->>>>>>> 1d689a3e
             if key_data.len() > 0 {
                 return true;
             }
@@ -305,11 +257,7 @@
 // Getters
 impl DnsCache {
     // Gets the cache from the struct
-<<<<<<< HEAD
-    pub fn get_cache(&self) -> LruCache<(Rrtype, Rclass, DomainName), Vec<RRStoredData>>{
-=======
     pub fn get_cache(&self) -> LruCache<CacheKey, Vec<RRStoredData>>{
->>>>>>> 1d689a3e
         self.cache.clone()
     }
 
@@ -322,11 +270,7 @@
 // Setters
 impl DnsCache {
     // Sets the cache
-<<<<<<< HEAD
-    pub fn set_cache(&mut self, cache: LruCache<(Rrtype, Rclass, DomainName), Vec<RRStoredData>>) {
-=======
     pub fn set_cache(&mut self, cache: LruCache<CacheKey, Vec<RRStoredData>>) {
->>>>>>> 1d689a3e
         self.cache = cache
     }
 
@@ -372,11 +316,7 @@
     fn set_cache() {
         let mut cache = DnsCache::new(NonZeroUsize::new(10));
         let mut cache_data = LruCache::new(NonZeroUsize::new(10).unwrap());
-<<<<<<< HEAD
-        cache_data.put((Rrtype::A, Rclass::IN, DomainName::new_from_str("example.com")), vec![]);
-=======
-        cache_data.put(CacheKey::Primary(Qtype::A, Qclass::IN, DomainName::new_from_str("example.com")), vec![]);
->>>>>>> 1d689a3e
+        cache_data.put(CacheKey::Primary(Rrtype::A, Rclass::IN, DomainName::new_from_str("example.com")), vec![]);
 
         cache.set_cache(cache_data.clone());
 
@@ -405,11 +345,7 @@
         resource_record.set_name(domain_name.clone());
         resource_record.set_type_code(Rrtype::A);
 
-<<<<<<< HEAD
-        cache.add(domain_name.clone(), resource_record.clone(), Rrtype::A, Rclass::IN, None);
-=======
-        cache.add(domain_name.clone(), resource_record.clone(), Some(Qtype::A), Qclass::IN, None);
->>>>>>> 1d689a3e
+        cache.add(domain_name.clone(), resource_record.clone(), Some(Rrtype::A), Rclass::IN, None);
 
         let rr_cache_vec = cache.get(domain_name.clone(), Rrtype::A, Rclass::IN).unwrap();
 
@@ -434,11 +370,7 @@
         resource_record.set_name(domain_name.clone());
         resource_record.set_type_code(Rrtype::A);
 
-<<<<<<< HEAD
-        cache.add(domain_name.clone(), resource_record.clone(), Rrtype::A, Rclass::IN, None);
-=======
-        cache.add(domain_name.clone(), resource_record.clone(), Some(Qtype::A), Qclass::IN, None);
->>>>>>> 1d689a3e
+        cache.add(domain_name.clone(), resource_record.clone(), Some(Rrtype::A), Rclass::IN, None);
 
         let ip_address = IpAddr::from([127, 0, 0, 1]);
         let mut a_rdata = ARdata::new();
@@ -448,11 +380,7 @@
         resource_record.set_name(domain_name.clone());
         resource_record.set_type_code(Rrtype::A);
 
-<<<<<<< HEAD
-        cache.add(domain_name.clone(), resource_record.clone(), Rrtype::A, Rclass::IN, None);
-=======
-        cache.add(domain_name.clone(), resource_record.clone(), Some(Qtype::A), Qclass::IN, None);
->>>>>>> 1d689a3e
+        cache.add(domain_name.clone(), resource_record.clone(), Some(Rrtype::A), Rclass::IN, None);
 
         let rr_cache_vec = cache.get(domain_name.clone(), Rrtype::A, Rclass::IN).unwrap();
 
@@ -471,11 +399,7 @@
         resource_record.set_name(domain_name.clone());
         resource_record.set_type_code(Rrtype::A);
 
-<<<<<<< HEAD
-        cache.add(domain_name.clone(), resource_record.clone(), Rrtype::A, Rclass::IN, None);
-=======
-        cache.add(domain_name.clone(), resource_record.clone(), Some(Qtype::A), Qclass::IN, None);
->>>>>>> 1d689a3e
+        cache.add(domain_name.clone(), resource_record.clone(), Some(Rrtype::A), Rclass::IN, None);
 
         let ip_address_v6 = IpAddr::from([0, 0, 0, 0, 0, 0, 0, 1]);
         let mut aaaa_rdata = AAAARdata::new();
@@ -485,11 +409,7 @@
         resource_record_2.set_name(domain_name.clone());
         resource_record_2.set_type_code(Rrtype::AAAA);
 
-<<<<<<< HEAD
-        cache.add(domain_name.clone(), resource_record_2.clone(), Rrtype::AAAA, Rclass::IN, None);
-=======
-        cache.add(domain_name.clone(), resource_record_2.clone(), Some(Qtype::AAAA), Qclass::IN, None);
->>>>>>> 1d689a3e
+        cache.add(domain_name.clone(), resource_record_2.clone(), Some(Rrtype::AAAA), Rclass::IN, None);
 
         let rr_cache_vec = cache.get(domain_name.clone(), Rrtype::A, Rclass::IN).unwrap();
 
@@ -511,25 +431,17 @@
         resource_record.set_name(domain_name.clone());
         resource_record.set_type_code(Rrtype::A);
 
-<<<<<<< HEAD
-        cache.add(domain_name.clone(), resource_record.clone(), Rrtype::A, Rclass::IN, None);
-=======
-        cache.add(domain_name.clone(), resource_record.clone(), Some(Qtype::A), Qclass::IN, None);
->>>>>>> 1d689a3e
-
-        let ip_address = IpAddr::from([127, 0, 0, 0]);
-        let mut a_rdata = ARdata::new();
-        a_rdata.set_address(ip_address);
-        let rdata = Rdata::A(a_rdata);
-        let mut resource_record = ResourceRecord::new(rdata);
-        resource_record.set_name(domain_name.clone());
-        resource_record.set_type_code(Rrtype::A);
-
-<<<<<<< HEAD
-        cache.add(domain_name.clone(), resource_record.clone(), Rrtype::A, Rclass::IN, None);
-=======
-        cache.add(domain_name.clone(), resource_record.clone(), Some(Qtype::A), Qclass::IN, None);
->>>>>>> 1d689a3e
+        cache.add(domain_name.clone(), resource_record.clone(), Some(Rrtype::A), Rclass::IN, None);
+
+        let ip_address = IpAddr::from([127, 0, 0, 0]);
+        let mut a_rdata = ARdata::new();
+        a_rdata.set_address(ip_address);
+        let rdata = Rdata::A(a_rdata);
+        let mut resource_record = ResourceRecord::new(rdata);
+        resource_record.set_name(domain_name.clone());
+        resource_record.set_type_code(Rrtype::A);
+
+        cache.add(domain_name.clone(), resource_record.clone(), Some(Rrtype::A), Rclass::IN, None);
 
         let rr_cache_vec = cache.get(domain_name.clone(), Rrtype::A, Rclass::IN).unwrap();
 
@@ -548,15 +460,9 @@
         resource_record.set_name(domain_name.clone());
         resource_record.set_type_code(Rrtype::A);
 
-<<<<<<< HEAD
-        cache.add(domain_name.clone(), resource_record.clone(), Rrtype::A, Rclass::IN, None);
-
-        cache.remove(domain_name.clone(), Rrtype::A, Rclass::IN);
-=======
-        cache.add(domain_name.clone(), resource_record.clone(), Some(Qtype::A), Qclass::IN, None);
-
-        cache.remove(domain_name.clone(), Some(Qtype::A), Qclass::IN);
->>>>>>> 1d689a3e
+        cache.add(domain_name.clone(), resource_record.clone(), Some(Rrtype::A), Rclass::IN, None);
+
+        cache.remove(domain_name.clone(), Some(Rrtype::A), Rclass::IN);
 
         let rr_cache_vec = cache.get(domain_name.clone(), Rrtype::A, Rclass::IN);
 
@@ -575,11 +481,7 @@
         resource_record.set_name(domain_name.clone());
         resource_record.set_type_code(Rrtype::A);
 
-<<<<<<< HEAD
-        cache.add(domain_name.clone(), resource_record.clone(), Rrtype::A, Rclass::IN, None);
-=======
-        cache.add(domain_name.clone(), resource_record.clone(), Some(Qtype::A), Qclass::IN, None);
->>>>>>> 1d689a3e
+        cache.add(domain_name.clone(), resource_record.clone(), Some(Rrtype::A), Rclass::IN, None);
 
         let rr_cache_vec = cache.get(domain_name.clone(), Rrtype::A, Rclass::IN).unwrap();
 
@@ -641,15 +543,9 @@
         resource_record_3.set_name(domain_name_3.clone());
         resource_record_3.set_type_code(Rrtype::A);
 
-<<<<<<< HEAD
-        cache.add(domain_name.clone(), resource_record.clone(), Rrtype::A, Rclass::IN, None);
-        cache.add(domain_name_2.clone(), resource_record_2.clone(), Rrtype::A, Rclass::IN, None);
-        cache.add(domain_name_3.clone(), resource_record_3.clone(), Rrtype::A, Rclass::IN, None);
-=======
-        cache.add(domain_name.clone(), resource_record.clone(), Some(Qtype::A), Qclass::IN, None);
-        cache.add(domain_name_2.clone(), resource_record_2.clone(), Some(Qtype::A), Qclass::IN, None);
-        cache.add(domain_name_3.clone(), resource_record_3.clone(), Some(Qtype::A), Qclass::IN, None);
->>>>>>> 1d689a3e
+        cache.add(domain_name.clone(), resource_record.clone(), Some(Rrtype::A), Rclass::IN, None);
+        cache.add(domain_name_2.clone(), resource_record_2.clone(), Some(Rrtype::A), Rclass::IN, None);
+        cache.add(domain_name_3.clone(), resource_record_3.clone(), Some(Rrtype::A), Rclass::IN, None);
 
         let _rr_cache_vec = cache.get(domain_name.clone(), Rrtype::A, Rclass::IN);
 
@@ -690,11 +586,7 @@
 
         let mut lru_cache = cache.get_cache();
 
-<<<<<<< HEAD
-        lru_cache.put((Rrtype::A, Rclass::IN, domain_name.clone()), rr_cache_vec);
-=======
-        lru_cache.put(CacheKey::Primary(Qtype::A, Qclass::IN, domain_name.clone()), rr_cache_vec);
->>>>>>> 1d689a3e
+        lru_cache.put(CacheKey::Primary(Rrtype::A, Rclass::IN, domain_name.clone()), rr_cache_vec);
 
         cache.set_cache(lru_cache);
 
@@ -715,11 +607,7 @@
         resource_record.set_name(domain_name.clone());
         resource_record.set_type_code(Rrtype::A);
 
-<<<<<<< HEAD
-        cache.add(domain_name.clone(), resource_record.clone(), Rrtype::A, Rclass::IN, None);
-=======
-        cache.add(domain_name.clone(), resource_record.clone(), Some(Qtype::A), Qclass::IN, None);
->>>>>>> 1d689a3e
+        cache.add(domain_name.clone(), resource_record.clone(), Some(Rrtype::A), Rclass::IN, None);
 
         let new_response_time = 2000;
 
@@ -745,11 +633,7 @@
         resource_record.set_name(domain_name.clone());
         resource_record.set_type_code(Rrtype::A);
         
-<<<<<<< HEAD
-        cache.add(domain_name.clone(), resource_record.clone(), Rrtype::A, Rclass::IN, None);
-=======
-        cache.add(domain_name.clone(), resource_record.clone(), Some(Qtype::A), Qclass::IN, None);
->>>>>>> 1d689a3e
+        cache.add(domain_name.clone(), resource_record.clone(), Some(Rrtype::A), Rclass::IN, None);
 
         assert!(!cache.is_empty());
     }
@@ -760,11 +644,7 @@
 
         let domain_name = DomainName::new_from_str("example.com");
 
-<<<<<<< HEAD
-        assert!(!cache.is_cached(domain_name.clone(), Rrtype::A, Rclass::IN));
-=======
-        assert!(!cache.is_cached(CacheKey::Primary(Qtype::A, Qclass::IN, domain_name.clone())));
->>>>>>> 1d689a3e
+        assert!(!cache.is_cached(CacheKey::Primary(Rrtype::A, Rclass::IN, domain_name.clone())));
 
         let ip_address = IpAddr::from([127, 0, 0, 0]);
         let mut a_rdata = ARdata::new();
@@ -774,19 +654,11 @@
         resource_record.set_name(domain_name.clone());
         resource_record.set_type_code(Rrtype::A);
         
-<<<<<<< HEAD
-        cache.add(domain_name.clone(), resource_record.clone(), Rrtype::A, Rclass::IN, None);
-
-        assert!(cache.is_cached(domain_name.clone(), Rrtype::A, Rclass::IN));
-
-        assert!(!cache.is_cached(domain_name.clone(), Rrtype::AAAA, Rclass::IN));
-=======
-        cache.add(domain_name.clone(), resource_record.clone(), Some(Qtype::A), Qclass::IN, None);
-
-        assert!(cache.is_cached(CacheKey::Primary(Qtype::A, Qclass::IN, domain_name.clone())));
-
-        assert!(!cache.is_cached(CacheKey::Primary(Qtype::AAAA, Qclass::IN, domain_name.clone())));
->>>>>>> 1d689a3e
+        cache.add(domain_name.clone(), resource_record.clone(), Some(Rrtype::A), Rclass::IN, None);
+
+        assert!(cache.is_cached(CacheKey::Primary(Rrtype::A, Rclass::IN, domain_name.clone())));
+
+        assert!(!cache.is_cached(CacheKey::Primary(Rrtype::AAAA, Rclass::IN, domain_name.clone())));
     }
 
     #[test]
@@ -805,11 +677,7 @@
         resource_record.set_type_code(Rrtype::A);
         resource_record.set_ttl(ttl);
 
-<<<<<<< HEAD
-        cache.add(domain_name.clone(), resource_record.clone(), Rrtype::A, Rclass::IN, None);
-=======
-        cache.add(domain_name.clone(), resource_record.clone(), Some(Qtype::A), Qclass::IN, None);
->>>>>>> 1d689a3e
+        cache.add(domain_name.clone(), resource_record.clone(), Some(Rrtype::A), Rclass::IN, None);
 
         cache.timeout_cache();
 
@@ -843,13 +711,8 @@
         resource_record_2.set_type_code(Rrtype::A);
         resource_record_2.set_ttl(ttl_2);
 
-<<<<<<< HEAD
-        cache.add(domain_name.clone(), resource_record.clone(), Rrtype::A, Rclass::IN, None);
-        cache.add(domain_name_2.clone(), resource_record_2.clone(), Rrtype::A, Rclass::IN, None);
-=======
-        cache.add(domain_name.clone(), resource_record.clone(), Some(Qtype::A), Qclass::IN, None);
-        cache.add(domain_name_2.clone(), resource_record_2.clone(), Some(Qtype::A), Qclass::IN, None);
->>>>>>> 1d689a3e
+        cache.add(domain_name.clone(), resource_record.clone(), Some(Rrtype::A), Rclass::IN, None);
+        cache.add(domain_name_2.clone(), resource_record_2.clone(), Some(Rrtype::A), Rclass::IN, None);
 
         cache.timeout_cache();
 
