pub mod client;
pub mod config;
pub mod dns_cache;
pub mod domain_name;
pub mod global_tests;
pub mod message;
pub mod name_server;
pub mod resolver;
pub mod rr_cache;
pub mod utils;

use dns_rust::client::config::TRANSPORT;
use message::resource_record::ResourceRecord;
use name_server::zone::NSZone;

use crate::client::config::HOST_NAME;
use crate::name_server::NameServer;
use crate::resolver::slist::Slist;
use crate::resolver::Resolver;
use crate::name_server::master_file::MasterFile;
use crate::name_server::zone::NSZone;
use std::sync::mpsc::Receiver;
use std::sync::mpsc::Sender;


use std::collections::HashMap;
use std::sync::mpsc;
use std::sync::mpsc::Receiver;
use std::sync::mpsc::Sender;
use std::thread;
use std::collections::HashMap;

use crate::config::MASTER_FILES;
use crate::config::NAME_SERVER_IP;
use crate::config::RESOLVER_IP_PORT;
use crate::config::SBELT_ROOT_IPS;
use crate::config::CHECK_MASTER_FILES;


pub fn main() {
    // Users input
    let mut input_line = String::new();
    println!("Rustlang library for DNS");
    println!("Name server compatible with RFC 1034 and RFC 1035 only.");
    println!("To only check the validity of a Master file, enter MF.");
    println!("For other services, enter program to run: \n[C] Client\n[R] Resolver\n[N] Nameserver\n[NR] Nameserver and Resolver");
    std::io::stdin().read_line(&mut input_line).unwrap();

    let trim_input_line = input_line.trim();

    if trim_input_line == "MF" {
        for master_file in MASTER_FILES {
            let _validated_mf = MasterFile::from_file(master_file.to_string(), true);
        }
        println!("All Master Files validated successfully.");
    }

    else if trim_input_line == "C" {
        client::run_client(HOST_NAME, TRANSPORT);
    } else {
        // Channels
        let (add_sender_udp, add_recv_udp) = mpsc::channel();
        let (delete_sender_udp, delete_recv_udp) = mpsc::channel();
        let (add_sender_tcp, add_recv_tcp) = mpsc::channel();
        let (delete_sender_tcp, delete_recv_tcp) = mpsc::channel();
        let (add_sender_ns_udp, add_recv_ns_udp) = mpsc::channel();
        let (delete_sender_ns_udp, delete_recv_ns_udp) = mpsc::channel();
        let (add_sender_ns_tcp, add_recv_ns_tcp) = mpsc::channel();
        let (delete_sender_ns_tcp, delete_recv_ns_tcp) = mpsc::channel();
        let (update_cache_sender_udp, rx_update_cache_udp) = mpsc::channel();
        let (update_cache_sender_tcp, rx_update_cache_tcp) = mpsc::channel();
        let (update_cache_sender_ns_udp, rx_update_cache_ns_udp) = mpsc::channel();
        let (update_cache_sender_ns_tcp, rx_update_cache_ns_tcp) = mpsc::channel();

        let (update_zone_udp, rx_update_zone_udp) = mpsc::channel();
        let (update_zone_tcp, rx_update_zone_tcp) = mpsc::channel();

        if trim_input_line == "R" {
            resolver::run_resolver(RESOLVER_IP_PORT, SBELT_ROOT_IPS, HashMap::<u16, HashMap<String, NSZone>>::new());
<<<<<<< HEAD
        } else if trim_input_line == "N" {
=======
        } 
        else if trim_input_line == "N" {
>>>>>>> e95d9b2c
            let (update_refresh_zone_udp, rx_update_refresh_zone_udp) = mpsc::channel();
            let (update_refresh_zone_tcp, rx_update_refresh_zone_tcp) = mpsc::channel();

            let mut name_server = NameServer::new(
                false,
                delete_sender_udp.clone(),
                delete_sender_tcp.clone(),
                add_sender_ns_udp.clone(),
                delete_sender_ns_udp.clone(),
                add_sender_ns_tcp.clone(),
                delete_sender_ns_tcp.clone(),
                update_refresh_zone_udp.clone(),
                update_refresh_zone_tcp.clone(),
                update_zone_udp.clone(),
                update_zone_tcp.clone(),
            );

            for master_file in MASTER_FILES {
                name_server.add_zone_from_master_file(master_file.to_string(), "".to_string(), CHECK_MASTER_FILES);
            }

            name_server.run_name_server(
                NAME_SERVER_IP.to_string(),
                RESOLVER_IP_PORT.to_string(),
                add_recv_ns_udp,
                delete_recv_ns_udp,
                add_recv_ns_tcp,
                delete_recv_ns_tcp,
                rx_update_cache_ns_udp,
                rx_update_cache_ns_tcp,
                rx_update_refresh_zone_udp,
                rx_update_refresh_zone_tcp,
            );
        } else if trim_input_line == "NR" {
            // Resolver Initialize
            let mut resolver = Resolver::new(
                add_sender_udp.clone(),
                delete_sender_udp.clone(),
                add_sender_tcp.clone(),
                delete_sender_tcp.clone(),
                add_sender_ns_udp.clone(),
                delete_sender_ns_udp.clone(),
                add_sender_ns_tcp.clone(),
                delete_sender_ns_tcp.clone(),
                update_cache_sender_udp.clone(),
                update_cache_sender_tcp.clone(),
                update_cache_sender_ns_udp.clone(),
                update_cache_sender_ns_tcp.clone(),
            );

            resolver.set_ip_address(RESOLVER_IP_PORT.to_string());

            let mut sbelt = Slist::new();

            for ip in SBELT_ROOT_IPS {
                sbelt.insert(".".to_string(), ip.to_string(), 5000);
            }

            resolver.set_sbelt(sbelt);
            //

            // Name Server initialize
            let (update_refresh_zone_udp, rx_update_refresh_zone_udp) = mpsc::channel();
            let (update_refresh_zone_tcp, rx_update_refresh_zone_tcp) = mpsc::channel();

            let mut name_server = NameServer::new(
                false,
                delete_sender_udp.clone(),
                delete_sender_tcp.clone(),
                add_sender_ns_udp.clone(),
                delete_sender_ns_udp.clone(),
                add_sender_ns_tcp.clone(),
                delete_sender_ns_tcp.clone(),
                update_refresh_zone_udp,
                update_refresh_zone_tcp,
                update_zone_udp,
                update_zone_tcp,
            );

            for master_file in MASTER_FILES {
                name_server.add_zone_from_master_file(master_file.to_string(), "".to_string(), CHECK_MASTER_FILES);
            }
            //

            // Set zones to resolver
            resolver.set_ns_data(name_server.get_zones());

            // Run Name server
            thread::spawn(move || {
                name_server.run_name_server(
                    NAME_SERVER_IP.to_string(),
                    RESOLVER_IP_PORT.to_string(),
                    add_recv_ns_udp,
                    delete_recv_ns_udp,
                    add_recv_ns_tcp,
                    delete_recv_ns_tcp,
                    rx_update_cache_ns_udp,
                    rx_update_cache_ns_tcp,
                    rx_update_refresh_zone_udp,
                    rx_update_refresh_zone_tcp,
                );
            });
            //

            // Run Resolver
            resolver.run_resolver(
                add_recv_udp,
                delete_recv_udp,
                add_recv_tcp,
                delete_recv_tcp,
                rx_update_cache_udp,
                rx_update_cache_tcp,
                rx_update_zone_udp,
                rx_update_zone_tcp,
            );
            //
        }
    }
}<|MERGE_RESOLUTION|>--- conflicted
+++ resolved
@@ -18,9 +18,6 @@
 use crate::resolver::slist::Slist;
 use crate::resolver::Resolver;
 use crate::name_server::master_file::MasterFile;
-use crate::name_server::zone::NSZone;
-use std::sync::mpsc::Receiver;
-use std::sync::mpsc::Sender;
 
 
 use std::collections::HashMap;
@@ -28,7 +25,6 @@
 use std::sync::mpsc::Receiver;
 use std::sync::mpsc::Sender;
 use std::thread;
-use std::collections::HashMap;
 
 use crate::config::MASTER_FILES;
 use crate::config::NAME_SERVER_IP;
@@ -77,12 +73,8 @@
 
         if trim_input_line == "R" {
             resolver::run_resolver(RESOLVER_IP_PORT, SBELT_ROOT_IPS, HashMap::<u16, HashMap<String, NSZone>>::new());
-<<<<<<< HEAD
-        } else if trim_input_line == "N" {
-=======
         } 
         else if trim_input_line == "N" {
->>>>>>> e95d9b2c
             let (update_refresh_zone_udp, rx_update_refresh_zone_udp) = mpsc::channel();
             let (update_refresh_zone_tcp, rx_update_refresh_zone_tcp) = mpsc::channel();
 
