--- conflicted
+++ resolved
@@ -261,11 +261,7 @@
     /// ´´´
     fn create_opt_rr(max_payload: Option<u16> ,e_rcode :Rcode, version: u8, do_bit: bool, option_codes: Option<Vec<u16>>) -> ResourceRecord {
         let mut opt_rdata = OptRdata::new();
-<<<<<<< HEAD
         let mut options = Vec::new();
-=======
-        let mut option = Vec::new();
->>>>>>> 6085bf63
 
         if let Some(option_codes) = option_codes {
             for code in option_codes {
@@ -273,12 +269,7 @@
                 options.push(option_to_add);
             }
         }
-<<<<<<< HEAD
         opt_rdata.set_option(options);
-=======
-        opt_rdata.set_option(option);
->>>>>>> 6085bf63
-
         let rdata = Rdata::OPT(opt_rdata);
         let rdlength = rdata.to_bytes().len() as u16;
         let mut rr = ResourceRecord::new(rdata);
