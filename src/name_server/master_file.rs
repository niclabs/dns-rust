--- conflicted
+++ resolved
@@ -107,63 +107,6 @@
         master_file
     }
 
-<<<<<<< HEAD
-=======
-    // Master file: If delegations are present and glue information is required,it should be present.
-    fn check_glue_delegations(&self) -> Result<bool, &'static str> {
-        
-        let origin = self.get_origin();
-        let rrs = self.get_rrs();
-
-        let origin_labels: Vec<&str> = origin.split(".").collect();
-        let origin_labels_num = origin_labels.len();
-
-        let origin_ns_rr: Vec<ResourceRecord> = match rrs.get(&origin) {
-            Some(origin_rrs) => {
-                NameServer::look_for_type_records(origin.clone(), origin_rrs.to_vec(), 2)
-            },
-            None => {
-                Vec::<ResourceRecord>::new()
-            },
-        };
-
-        for ns in origin_ns_rr {
-
-            let ns_name = match ns.get_rdata() {
-                Rdata::SomeNsRdata(val) => val.get_nsdname().get_name(),
-                _ => "".to_string(),
-            };
-            println!("---> {} kk ",ns_name);
-            
-            let ns_slice: &str = &ns_name;
-            let mut ns_labels: Vec<&str> = ns_slice.split(".").collect();
-
-            while ns_labels.len() >= origin_labels_num {
-                println!("tamaño labels -> {}",ns_labels.len());
-                // subzone
-                if ns_labels == origin_labels {
-                    println!("Si las labels son iguales");
-                    // find glue info for this 
-                    match rrs.get(ns_slice){
-                        Some(ns_rrs) => {
-                            let a_rr_glue = NameServer::look_for_type_records(ns_slice.to_string(), ns_rrs.to_vec(), 1);
-                            if a_rr_glue.len() == 0 {
-                                return Err("Error: Information outside authoritative node in the zone is not glue information.");
-                            }
-                        },
-                        None => {
-                            return Err("Error: Information outside authoritative node in the zone is not glue information.");
-                        },
-                    }
-                    continue; 
-                }
-                ns_labels.remove(0);
-            }
-        }
-        return Ok(true); 
-    }
-    
->>>>>>> 6d9ce287
   /// Process a line from a master file
     fn process_line(&mut self, line: String) {
         // Empty case
