[package]
name = "dns_rust"
version = "0.1.0"
edition = "2018"

# See more keys and their definitions at https://doc.rust-lang.org/cargo/reference/manifest.html

[dependencies]
rand = "0.8.4"
chrono = "0.4"
clap = { version = "4.0", features = ["derive"] }
tokio = { version = "1.35.1", features = ["full"]}
thiserror = "1.0.20"
async-trait = "0.1.77"
sha2 = "0.10.2"
rust-crypto = "0.2"
base64 = "0.22.1"
<<<<<<< HEAD
tokio-tls = "0.3.1"
lru = "0.12.3"
rustls = "0.23.12"
openssl = "0.10.66"
tokio-rustls = "0.26.0"
webpki = "0.22.4"
webpki-roots = "0.26.3"
rustls-native-certs = "0.8.0"
=======
lru = "0.12.3"
rustls = "0.23.12"
tokio-rustls = "0.26.0"
rustls-native-certs = "0.8.0"
ipconfig = "0.3.2"
data-encoding = "2.7.0"
>>>>>>> 4d54ef0e
[lib]
doctest = false<|MERGE_RESOLUTION|>--- conflicted
+++ resolved
@@ -15,22 +15,11 @@
 sha2 = "0.10.2"
 rust-crypto = "0.2"
 base64 = "0.22.1"
-<<<<<<< HEAD
-tokio-tls = "0.3.1"
-lru = "0.12.3"
-rustls = "0.23.12"
-openssl = "0.10.66"
-tokio-rustls = "0.26.0"
-webpki = "0.22.4"
-webpki-roots = "0.26.3"
-rustls-native-certs = "0.8.0"
-=======
 lru = "0.12.3"
 rustls = "0.23.12"
 tokio-rustls = "0.26.0"
 rustls-native-certs = "0.8.0"
 ipconfig = "0.3.2"
 data-encoding = "2.7.0"
->>>>>>> 4d54ef0e
 [lib]
 doctest = false