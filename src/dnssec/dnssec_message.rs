use crate::domain_name::DomainName;
use crate::message::rclass::Rclass;
use crate::message::DnsMessage;
use crate::message::rdata::opt_rdata::OptRdata;
use crate::message::rdata::Rdata;
use crate::message::resource_record::{ResourceRecord};
use crate::message::rcode::Rcode;
use crate::message::rrtype::Rrtype;

const EDNS_VERSION: u8 = 0;
const REQUESTED_UDP_LEN: u16 = 4096;
/*
The mechanism chosen for the explicit notification of the ability of
the client to accept (if not understand) DNSSEC security RRs is using
the most significant bit of the Z field on the EDNS0 OPT header in
the query.  This bit is referred to as the "DNSSEC OK" (DO) bit.  In
the context of the EDNS0 OPT meta-RR, the DO bit is the first bit of
the third and fourth bytes of the "extended RCODE and flags" portion
of the EDNS0 OPT meta-RR, structured as follows:

            +0 (MSB)                +1 (LSB)
     +--+--+--+--+--+--+--+--+--+--+--+--+--+--+--+--+
  0: |   EXTENDED-RCODE      |       VERSION         |
     +--+--+--+--+--+--+--+--+--+--+--+--+--+--+--+--+
  2: |DO|                    Z                       |
     +--+--+--+--+--+--+--+--+--+--+--+--+--+--+--+--+
*/
fn create_opt_rr(capacity: u16 ,e_rcode :Rcode, version: u8, do_bit: bool) -> ResourceRecord {
    let opt_rdata = OptRdata::new();
    let rdata = Rdata::OPT(opt_rdata);
    let mut rr = ResourceRecord::new(rdata);

    let e_rcode = u8::from(e_rcode); 
<<<<<<< HEAD
    let e_rcode = u8::from(e_rcode); 
=======
>>>>>>> f4b279e8
    let do_val: u16 = if do_bit {0x8000} else {0x0};
    let ttl: u32 = (e_rcode as u32) << 24 | (version as u32) << 16| (do_val as u32);
    rr.set_ttl(ttl);
    rr.set_rclass(Rclass::UNKNOWN(capacity));
    //println!("EL ttl es: {:#05x?}", ttl);
<<<<<<< HEAD
    //println!("EL ttl es: {:#05x?}", ttl);
=======
>>>>>>> f4b279e8
    rr
}

fn read_opt_rr(opt_rr: ResourceRecord) -> (u16, Rcode, u8, bool) {
    let requested_udp_len = u16::from(opt_rr.get_rclass());
<<<<<<< HEAD
fn read_opt_rr(opt_rr: ResourceRecord) -> (u16, Rcode, u8, bool) {
    let requested_udp_len = u16::from(opt_rr.get_rclass());
=======
>>>>>>> f4b279e8
    let data = opt_rr.get_ttl().to_be_bytes();
    let (e_rcode, version) = (data[0], data[1]);
    let z = u16::from_be_bytes([data[2], data[3]]);

    let do_bit = ((z & 0x8000) > 0) as bool ;
    (requested_udp_len, Rcode::from(e_rcode), version, do_bit)
    //format!("OPT PSEUDO-RR\n\trequested_udp_len: {requested_udp_len}\n\terror code: {e_rcode}\n\tversion: EDNS{version}\n\tuse dnssec: {do_bit}")
<<<<<<< HEAD
    let do_bit = ((z & 0x8000) > 0) as bool ;
    (requested_udp_len, Rcode::from(e_rcode), version, do_bit)
    //format!("OPT PSEUDO-RR\n\trequested_udp_len: {requested_udp_len}\n\terror code: {e_rcode}\n\tversion: EDNS{version}\n\tuse dnssec: {do_bit}")
=======
>>>>>>> f4b279e8
}

/*
   A security-aware resolver MUST include an EDNS ([RFC2671]) OPT
   pseudo-RR with the DO ([RFC3225]) bit set when sending queries.
*/
fn add_opt_record_dns_message(msg: &mut DnsMessage, capacity: u16, e_rcode :Rcode, do_bit: bool) {
    let rr = create_opt_rr(capacity,
        e_rcode,
        EDNS_VERSION,
        do_bit);
    
    msg.add_additionals(vec![rr]);
    msg.update_header_counters();
}

#[test]
fn see_dnssec_message() {
    let mut query = DnsMessage::new_query_message(
<<<<<<< HEAD
    let mut query = DnsMessage::new_query_message(
=======
>>>>>>> f4b279e8
        DomainName::new_from_str("example.com"),
        Rrtype::A,
        Rclass::IN,
        1,
        true,
        2000
    );
    add_opt_record_dns_message(&mut query, 4096, Rcode::NOERROR, true);
    let expected = (4096,Rcode::NOERROR,0,true); 
    assert_eq!(expected,
               read_opt_rr(query.get_additional().pop().expect("No OPT Record!"))
    )
}<|MERGE_RESOLUTION|>--- conflicted
+++ resolved
@@ -31,29 +31,16 @@
     let mut rr = ResourceRecord::new(rdata);
 
     let e_rcode = u8::from(e_rcode); 
-<<<<<<< HEAD
-    let e_rcode = u8::from(e_rcode); 
-=======
->>>>>>> f4b279e8
     let do_val: u16 = if do_bit {0x8000} else {0x0};
     let ttl: u32 = (e_rcode as u32) << 24 | (version as u32) << 16| (do_val as u32);
     rr.set_ttl(ttl);
     rr.set_rclass(Rclass::UNKNOWN(capacity));
     //println!("EL ttl es: {:#05x?}", ttl);
-<<<<<<< HEAD
-    //println!("EL ttl es: {:#05x?}", ttl);
-=======
->>>>>>> f4b279e8
     rr
 }
 
 fn read_opt_rr(opt_rr: ResourceRecord) -> (u16, Rcode, u8, bool) {
     let requested_udp_len = u16::from(opt_rr.get_rclass());
-<<<<<<< HEAD
-fn read_opt_rr(opt_rr: ResourceRecord) -> (u16, Rcode, u8, bool) {
-    let requested_udp_len = u16::from(opt_rr.get_rclass());
-=======
->>>>>>> f4b279e8
     let data = opt_rr.get_ttl().to_be_bytes();
     let (e_rcode, version) = (data[0], data[1]);
     let z = u16::from_be_bytes([data[2], data[3]]);
@@ -61,12 +48,6 @@
     let do_bit = ((z & 0x8000) > 0) as bool ;
     (requested_udp_len, Rcode::from(e_rcode), version, do_bit)
     //format!("OPT PSEUDO-RR\n\trequested_udp_len: {requested_udp_len}\n\terror code: {e_rcode}\n\tversion: EDNS{version}\n\tuse dnssec: {do_bit}")
-<<<<<<< HEAD
-    let do_bit = ((z & 0x8000) > 0) as bool ;
-    (requested_udp_len, Rcode::from(e_rcode), version, do_bit)
-    //format!("OPT PSEUDO-RR\n\trequested_udp_len: {requested_udp_len}\n\terror code: {e_rcode}\n\tversion: EDNS{version}\n\tuse dnssec: {do_bit}")
-=======
->>>>>>> f4b279e8
 }
 
 /*
@@ -86,10 +67,6 @@
 #[test]
 fn see_dnssec_message() {
     let mut query = DnsMessage::new_query_message(
-<<<<<<< HEAD
-    let mut query = DnsMessage::new_query_message(
-=======
->>>>>>> f4b279e8
         DomainName::new_from_str("example.com"),
         Rrtype::A,
         Rclass::IN,
