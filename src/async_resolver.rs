pub mod config;
pub mod lookup;
pub mod slist;
pub mod resolver_error;
pub mod lookup_response;
pub mod server_info;

use std::cmp::max;
use std::net::IpAddr;
use std::vec;
use rand::{thread_rng, Rng};
use std::sync::{Arc, Mutex};
use crate::client::client_error::ClientError;
use crate::dns_cache::DnsCache;
use crate::domain_name::DomainName;
use crate::message::DnsMessage;
use crate::message::class_qclass::Qclass;
use crate::message::resource_record::ResourceRecord;
use crate::async_resolver::{config::ResolverConfig,lookup::LookupStrategy};
use crate::message::rdata::Rdata;
use crate::message::type_rtype::Rtype;
use crate::client::client_connection::ConnectionProtocol;
use crate::async_resolver::resolver_error::ResolverError;
use crate:: message::type_qtype::Qtype;
use self::lookup_response::LookupResponse;
use tokio_stream::StreamExt;


/// Asynchronous resolver for DNS queries.
///
/// This struct contains a cache and a configuration for the resolver.
/// The cache is used to store the responses of the queries and the
/// configuration is used to set the parameters of the resolver.
///
/// The `AsyncResolver` struct is used to send queries to a DNS server in
/// a asynchronous way. This means that the queries are sent and the
/// resolver continues with the execution of the program without waiting
/// for the response of the query.
///
/// Each query corresponds to a future that is going to be spawned using
/// `lookup_ip` method.
#[derive(Clone)]
pub struct AsyncResolver {
    /// Cache for the resolver.
    cache: Arc<Mutex<DnsCache>>,
    /// Configuration for the resolver.
    config: ResolverConfig ,
}

impl AsyncResolver {

    /// Creates a new `AsyncResolver` with the given configuration.
    ///
    /// # Example
    /// ```
    /// use std::time::Duration;
    /// use dns_resolver::resolver::config::ResolverConfig;
    /// use dns_resolver::resolver::async_resolver::AsyncResolver;
    ///
    /// let config = ReolverConfig::default();
    /// let resolver = AsyncResolver::new(config.clone());
    /// assert_eq!(resolver.config, config);
    /// ```
    pub fn new(config: ResolverConfig)-> Self {
        let async_resolver = AsyncResolver {
            cache: Arc::new(Mutex::new(DnsCache::new(None))),
            config: config,
        };
        async_resolver
    }

    pub fn run() {
        unimplemented!()
    }

    /// This method acts as an interface between the Client and the Resolver.
    ///
    /// It calls `inner_lookup(&self, domain_name: DomainName)` which will
    /// execute a look up of the given domain name asynchronously. The method
    /// retuns the corresponding `Result<Vec<IpAddr>, ClientError>` to the Client.
    /// The `Vec<IpAddr>` contains the IP addresses of the domain name.
    ///
    /// [RFC 1034]: https://datatracker.ietf.org/doc/html/rfc1034#section-5.2
    ///
    /// 5.2. Client-resolver interface
    ///
    /// 1. Host name to host address translation
    /// This function is often defined to mimic a previous HOSTS.TXT
    /// based function.  Given a character string, the caller wants
    /// one or more 32 bit IP addresses.  Under the DNS, it
    /// translates into a request for type A RRs.  Since the DNS does
    /// not preserve the order of RRs, this function may choose to
    /// sort the returned addresses or select the "best" address if
    /// the service returns only one choice to the client.  Note that
    /// a multiple address return is recommended, but a single
    /// address may be the only way to emulate prior HOSTS.TXT
    /// services.
    pub async fn lookup_ip(
        &mut self,
        domain_name: &str,
        transport_protocol: &str,
        qclass: &str
    ) -> Result<Vec<IpAddr>, ClientError> {
        let domain_name_struct = DomainName::new_from_string(domain_name.to_string());
        let transport_protocol_struct = ConnectionProtocol::from(transport_protocol);
        self.config.set_protocol(transport_protocol_struct);

        let response = self.inner_lookup(
            domain_name_struct,
            Qtype::A,
            Qclass::from_str_to_qclass(qclass)
        ).await;

        return self.check_error_from_msg(response).and_then(|lookup_response| {
            let rrs_iter = lookup_response
            .to_vec_of_rr()
            .into_iter();
            let ip_addresses: Result<Vec<IpAddr>, _> = rrs_iter.map(|rr|
                {AsyncResolver::from_rr_to_ip(rr)}).collect();
            return ip_addresses;
        });
    }

    /// Performs a DNS lookup of the given domain name, qtype and qclass.
    ///
    /// This method calls the `inner_lookup` method with the given domain name,
    /// qtype, qclass and the chosen transport protocol. It performs a DNS lookup
    /// asynchronously and returns the corresponding `Result<LookupResponse, ClientError>`.
    /// The `LookupResponse` contains the response of the query which can be translated
    /// to different formats.
    /// 
    /// If the response has an error, the method returns the corresponding `ClientError`
    /// to the Client.
    ///
    /// [RFC 1034]: https://datatracker.ietf.org/doc/html/rfc1034#section-5.2
    ///
    /// 5.2 Client-resolver interface
    ///
    /// 3. General lookup function
    ///
    /// This function retrieves arbitrary information from the DNS,
    /// and has no counterpart in previous systems.  The caller
    /// supplies a QNAME, QTYPE, and QCLASS, and wants all of the
    /// matching RRs.  This function will often use the DNS format
    /// for all RR data instead of the local host's, and returns all
    /// RR content (e.g., TTL) instead of a processed form with local
    /// quoting conventions.
    ///
    /// # Examples
    /// ```
    /// let mut resolver = AsyncResolver::new(ResolverConfig::default());
    /// let domain_name = "example.com";
    /// let transport_protocol = "UDP";
    /// let qtype = "NS";
    /// let response = resolver.lookup(domain_name, transport_protocol,qtype).await.unwrap();
    /// ```
    pub async fn lookup(
        &mut self,
        domain_name: &str,
        transport_protocol: &str,
        qtype: &str,
        qclass: &str
    ) -> Result<LookupResponse, ClientError> {
        let domain_name_struct = DomainName::new_from_string(domain_name.to_string());
        let transport_protocol_struct = ConnectionProtocol::from(transport_protocol);
        self.config.set_protocol(transport_protocol_struct);

        let response = self.inner_lookup(
            domain_name_struct,
            Qtype::from_str_to_qtype(qtype),
            Qclass::from_str_to_qclass(qclass)
        ).await;

        return self.check_error_from_msg(response);
    }

    // TODO: move and change as from method  of rr
    fn from_rr_to_ip(rr: ResourceRecord) -> Result<IpAddr, ClientError> {
        let rdata = rr.get_rdata();
        if let Rdata::A(ip) = rdata {
            return Ok(ip.get_address());
        } else {
            Err(ClientError::TemporaryError("Response does not match type A."))?
        }
    }

    /// Host name to address translation.
    ///
    /// Performs a DNS lookup for the given domain name and returns the corresponding 
    /// `Result<LookupResponse, ResolverError>`. Here, the `LookupResponse` contains the
    /// response of the query which can translate the response to different formats.
    /// 
    /// This lookup is done asynchronously using the `tokio` runtime. It calls the 
    /// asynchronous method `lookup_run()` of the `LookupStrategy` struct. This method
    /// is used to perform the DNS lookup and return the response of the query.
    /// 
    /// If the response has an error, the method returns the corresponding `ResolverError`
    /// to the Client.
    /// 
    /// # Examples
    ///
    /// ```
    /// use dns_resolver::resolver::config::ResolverConfig;
    /// use dns_resolver::resolver::async_resolver::AsyncResolver;
    ///
    /// let resolver = AsyncResolver::new(ResolverConfig::default());
    /// let domain_name = DomainName::new_from_string("example.com".to_string());
    /// let response = resolver.inner_lookup(domain_name).await;
    /// assert!(response.is_ok());
    /// ```
    async fn inner_lookup(
        &self,
        domain_name: DomainName,
        qtype:Qtype,
        qclass:Qclass
    ) -> Result<LookupResponse, ResolverError> {
        // Cache lookup
        // Search in cache only if its available
        if self.config.is_cache_enabled() {
            let lock_result = self.cache.lock();
            let cache = match lock_result {
                Ok(val) => val,
                Err(_) => Err(ClientError::Message("Error getting cache"))?, // FIXME: it shouldn't 
                // return the error, it shoul go to the next part of the code
            };
            if let Some(cache_lookup) = cache.clone().get(domain_name.clone(), qtype, qclass) {
                // Create random generator
                let mut rng = thread_rng();

                // Create query id
                let query_id: u16 = rng.gen();

                // Create query
                let mut new_query = DnsMessage::new_query_message(
                    domain_name.clone(),
                    qtype,
                    qclass,
                    0,
                    false,
                    query_id
                );

                // Get RR from cache
                for rr_cache_value in cache_lookup.iter() {
                    let rr = rr_cache_value.get_resource_record();

                    // Get negative answer
                    if Qtype::from_qtype_to_int(qtype) != Rtype::from_rtype_to_int(rr.get_rtype()) {
                        let additionals: Vec<ResourceRecord> = vec![rr];
                        new_query.add_additionals(additionals);
                        let mut new_header = new_query.get_header();
                        new_header.set_rcode(3);  // TODO: is here where the other problem originates?
                        new_query.set_header(new_header);
                    }
                    else { //FIXME: change to alg RFC 1034-1035
                        let answer: Vec<ResourceRecord> = vec![rr];
                        new_query.set_answer(answer);
                    }
                }
                let new_lookup_response = LookupResponse::new(new_query);

                return Ok(new_lookup_response)
            }
        }
        let lookup_strategy = LookupStrategy::new(
            domain_name,
            qtype,
            qclass,
            self.config.clone()
        );

        // TODO: get parameters from config
<<<<<<< HEAD
        let upper_limit_of_retransmission = 3;
        let number_of_server_to_query = 3;

        // Start interval used by The Berkeley stub-resolver
        let mut interval = max(2, 5/number_of_server_to_query);

        // The Berkeley resolver uses 45 seconds of maximum time out
        let max_interval = 45;  

        // Retransmission loop for a single server
        // The resolver cycles through servers and at the end of a cycle, backs off 
        // the time out exponentially.
        let mut iter = 0..upper_limit_of_retransmission;
        let mut lookup_response = lookup_strategy.lookup_run(tokio::time::Duration::from_secs(interval)).await;
        while let Some(_retransmission) = iter.next() {
            if let Ok(ref r) = lookup_response {
                // When rcode is 0 or 3, the response is valid
                match r.to_dns_msg().get_header().get_rcode() {
                    0 => break,
                    3 => break,
                    _ => {}
                }
            }
            // Exponencial backoff
            if interval < max_interval {
                interval = interval*2;
            }
            // TODO: Change the timeout parameters in send instead of using sleep
            tokio::time::sleep(tokio::time::Duration::from_secs(interval)).await;
            lookup_response = lookup_strategy.lookup_run(tokio::time::Duration::from_secs(interval)).await;
        }

        // Cache data
        if let Ok(ref r) = lookup_response {
            self.store_data_cache(r.to_dns_msg().clone());
        }

=======
        let upper_limit_of_retransmission = self.config.get_retry();
        let number_of_server_to_query = self.config.get_name_servers().len() as u64;

        // The Berkeley resolver uses 45 seconds of maximum time out
        let max_timeout = 45;  
        
        let lookup_response = AsyncResolver::query_transmission(
            lookup_strategy, 
            upper_limit_of_retransmission, 
            number_of_server_to_query, 
            max_timeout).await;
            
            // Cache data
            if let Ok(ref r) = lookup_response {
                self.store_data_cache(r.to_dns_msg().clone());
            }
            
            return lookup_response;
        }
        
    /// Performs the query of the given IP address.
    async fn query_transmission(
        mut lookup_strategy: LookupStrategy,
        upper_limit_of_retransmission: u16, 
        number_of_server_to_query: u64, 
        max_timeout: u64
    ) -> Result<LookupResponse, ResolverError> {
        // Start interval used by The Berkeley stub-resolver
        let start_interval = max(4, 5/number_of_server_to_query).into();
        let mut interval = start_interval;
            
        // Retransmission loop for a single server
        // The resolver cycles through servers and at the end of a cycle, backs off 
        // the time out exponentially.
        let mut iter = 0..upper_limit_of_retransmission;
        let mut lookup_response = lookup_strategy.lookup_run(tokio::time::Duration::from_secs(interval)).await;
        while let Some(_retransmission) = iter.next() {
            if let Ok(ref r) = lookup_response {
                // 4.5. If the requestor receives a response, and the response has an
                // RCODE other than SERVFAIL or NOTIMP, then the requestor returns an
                // appropriate response to its caller.
                match r.to_dns_msg().get_header().get_rcode() {
                    // SERVFAIL
                    2 => {},
                    // NOTIMP
                    4 => {},
                    _ => {break;}
                }
            }
            // Exponencial backoff
            if interval < max_timeout {
                interval = interval*2;
            }
            tokio::time::sleep(tokio::time::Duration::from_secs(interval)).await;
            lookup_response = lookup_strategy.lookup_run(tokio::time::Duration::from_secs(interval)).await;
        }
>>>>>>> 76077394
        return lookup_response;
    }

    // /// Performs the query of the given IP address.
    // async fn query_transmission(upper_limit_of_retransmission: u8, start_interval: u8, max_interval: u8) -> Result<LookupResponse, ResolverError>{
    //     // Start interval used by The Berkeley stub-resolver
    //     let mut interval = start_interval;

    //     // Retransmission loop for a single server
    //     // The resolver cycles through servers and at the end of a cycle, backs off 
    //     // the time out exponentially.
    //     let mut iter = 0..upper_limit_of_retransmission;
    //     let mut lookup_response = lookup_strategy.lookup_run(tokio::time::Duration::from_secs(interval)).await;
    //     while let Some(_retransmission) = iter.next() {
    //         if let Ok(ref r) = lookup_response {
    //             // When rcode is 0 or 3, the response is valid
    //             match r.to_dns_msg().get_header().get_rcode() {
    //                 0 => break,
    //                 3 => break,
    //                 _ => {}
    //             }
    //         }
    //         // Exponencial backoff
    //         if interval < max_interval {
    //             interval = interval*2;
    //         }
    //         // TODO: Change the timeout parameters in send instead of using sleep
    //         tokio::time::sleep(tokio::time::Duration::from_secs(interval)).await;
    //         lookup_response = lookup_strategy.lookup_run(tokio::time::Duration::from_secs(interval)).await;
    //     }
    // }






    /// Performs the reverse query of the given IP address.
    ///
    /// [RFC 1034]: https://datatracker.ietf.org/doc/html/rfc1034#section-5.2
    ///
    /// 5.2. Client-resolver interface
    ///
    /// Host address to host name translation
    ///
    /// This function will often follow the form of previous
    /// functions.  Given a 32 bit IP address, the caller wants a
    /// character string.  The octets of the IP address are reversed,
    /// used as name components, and suffixed with "IN-ADDR.ARPA".  A
    /// type PTR query is used to get the RR with the primary name of
    /// the host.  For example, a request for the host name
    /// corresponding to IP address 1.2.3.4 looks for PTR RRs for
    /// domain name "4.3.2.1.IN-ADDR.ARPA".
    pub async fn reverse_query() {
        unimplemented!()
    }

    /// Stores the data of the response in the cache.
    ///
    /// This method stores the data of the response in the cache, depending on the
    /// type of response.
    ///
    /// [RFC 1035]: https://datatracker.ietf.org/doc/html/rfc1035#section-7.4
    ///
    /// 7.4. Using the cache
    ///
    /// In general, we expect a resolver to cache all data which it receives in
    /// responses since it may be useful in answering future client requests.
    /// However, there are several types of data which should not be cached:
    ///
    ///     - When several RRs of the same type are available for a
    ///     particular owner name, the resolver should either cache them
    ///     all or none at all.  When a response is truncated, and a
    ///     resolver doesn't know whether it has a complete set, it should
    ///     not cache a possibly partial set of RRs.
    ///
    ///   - Cached data should never be used in preference to
    ///     authoritative data, so if caching would cause this to happen
    ///     the data should not be cached.
    ///
    ///   - The results of an inverse query should not be cached.
    ///
    ///   - The results of standard queries where the QNAME contains "*"
    ///     labels if the data might be used to construct wildcards.  The
    ///     reason is that the cache does not necessarily contain existing
    ///     RRs or zone boundary information which is necessary to
    ///     restrict the application of the wildcard RRs.
    ///
    ///   - RR data in responses of dubious reliability.  When a resolver
    ///     receives unsolicited responses or RR data other than that
    ///     requested, it should discard it without caching it.  The basic
    ///     implication is that all sanity checks on a packet should be
    ///     performed before any of it is cached.
    ///
    /// In a similar vein, when a resolver has a set of RRs for some name in a
    /// response, and wants to cache the RRs, it should check its cache for
    /// already existing RRs.  Depending on the circumstances, either the data
    /// in the response or the cache is preferred, but the two should never be
    /// combined.  If the data in the response is from authoritative data in the
    /// answer section, it is always preferred.
    fn store_data_cache(&self, response: DnsMessage) {
        let truncated = response.get_header().get_tc();
        {
        let mut cache = self.cache.lock().unwrap();
        // FIXME: maybe add corresponding type of erro
        cache.timeout_cache();
        if !truncated {
            // TODO: RFC 1035: 7.4. Using the cache
            response.get_answer()
            .iter()
            .for_each(|rr| {
                if rr.get_ttl() > 0 {
<<<<<<< HEAD
                    cache.add(rr.get_name(), rr.clone(), response.get_question().get_qtype(), response.get_question().get_qclass());
=======
                    cache.add(rr.get_name(), rr.clone(), response.get_question().get_qtype(), response.get_question().get_qclass(), Some(response.get_header().get_rcode()));
>>>>>>> 76077394
                }
            });

        }
        }
        self.save_negative_answers(response);
    }

    /// Stores the data of negative answers in the cache.
    ///
    /// [RFC 1123]: https://datatracker.ietf.org/doc/html/rfc1123#section-6.1.3.3
    ///
    /// 6.1.3.3  Efficient Resource Usage
    ///
    /// (4)  All DNS name servers and resolvers SHOULD cache
    /// negative responses that indicate the specified name, or
    /// data of the specified type, does not exist, as
    /// described in [DNS:2].
    ///
    /// [RFC 1034]: https://datatracker.ietf.org/doc/html/rfc1034#section-4.3.4
    ///
    /// 4.3.4. Negative response caching (Optional)
    ///
    /// The DNS provides an optional service which allows name servers to
    /// distribute, and resolvers to cache, negative results with TTLs.  For
    /// example, a name server can distribute a TTL along with a name error
    /// indication, and a resolver receiving such information is allowed to
    /// assume that the name does not exist during the TTL period without
    /// consulting authoritative data.  Similarly, a resolver can make a query
    /// with a QTYPE which matches multiple types, and cache the fact that some
    /// of the types are not present.
    ///
    /// The method is that a name server may add an SOA RR to the additional
    /// section of a response when that response is authoritative.  The SOA must
    /// be that of the zone which was the source of the authoritative data in
    /// the answer section, or name error if applicable.  The MINIMUM field of
    /// the SOA controls the length of time that the negative result may be
    /// cached.
    fn save_negative_answers(&self, response: DnsMessage){
        let qname = response.get_question().get_qname();
        let qtype = response.get_question().get_qtype();
        let qclass = response.get_question().get_qclass();
        let additionals = response.get_additional();
        let answer = response.get_answer();
        let aa = response.get_header().get_aa();

        // If not existence RR for query, add SOA to cache
        let mut cache = self.cache.lock().unwrap(); // FIXME: que la función entregue result
        if additionals.len() > 0 && answer.len() == 0 && aa == true{
            additionals.iter()
            .for_each(|rr| {
                if rr.get_rtype() == Rtype::SOA {
                    cache.add_negative_answer(qname.clone(),qtype , qclass, rr.clone());
                }
            });
        }

    }

    /// Checks the received `LookupResponse` for errors to return to the Client.
    ///
    /// After receiving the response of the query, this method checks if the
    /// corresponding `DnsMessage` contained in the `LookupResponse` has any
    /// error. This error could be specified in the RCODE of the DNS message or it
    /// could be any other temporary error. If the response has an error, the method 
    /// returns the corresponding`ClientError` to the Client.
    fn check_error_from_msg(
        &self, 
        response: Result<LookupResponse, ResolverError>
    ) -> Result<LookupResponse, ClientError> {
        let lookup_response = match response {
            Ok(val) => val,
            Err(_) => Err(ClientError::TemporaryError("no DNS message found"))?,  
        };

        let header = lookup_response.to_dns_msg().get_header();
        let rcode = header.get_rcode();
        if rcode == 0 {
            let answer = lookup_response.to_dns_msg().get_answer();
            if answer.len() == 0 {
                Err(ClientError::TemporaryError("no answer found"))?;
            }
            return Ok(lookup_response);
        }
        match rcode {
            1 => Err(ClientError::FormatError("The name server was unable to interpret the query."))?,
            2 => Err(ClientError::ServerFailure("The name server was unable to process this query due to a problem with the name server."))?,
            3 => Err(ClientError::NameError("The domain name referenced in the query does not exist."))?,
            4 => Err(ClientError::NotImplemented("The name server does not support the requested kind of query."))?,
            5 => Err(ClientError::Refused("The name server refuses to perform the specified operation for policy reasons."))?,
            _ => Err(ClientError::ResponseError(rcode))?,
        }
    }
}

// Getters
impl AsyncResolver {
    // Gets the cache from the struct
    pub fn get_cache(&self) -> DnsCache {
        let cache = self.cache.lock().unwrap(); // FIXME: ver que hacer ocn el error
        return cache.clone();
    }
}

//TODO: FK test config and documentation

#[cfg(test)]
mod async_resolver_test {
    use tokio::io;
    use crate::async_resolver::server_info::ServerInfo;
    use crate::client::client_connection::ClientConnection;
    use crate::client::client_error::ClientError;
    use crate::client::tcp_connection::ClientTCPConnection;
    use crate::client::udp_connection::ClientUDPConnection;
    use crate::message::DnsMessage;
    use crate::message::class_qclass::Qclass;
    use crate::message::rdata::Rdata;
    use crate::message::rdata::a_rdata::ARdata;
    use crate::message::rdata::soa_rdata::SoaRdata;
    use crate::message::resource_record::ResourceRecord;
    use crate:: message::type_qtype::Qtype;
    use crate::message::type_rtype::Rtype;
    use crate::async_resolver::config::ResolverConfig;
    use super::lookup_response::LookupResponse;
    use super::AsyncResolver;
    use std::net::{IpAddr, Ipv4Addr};
    use std::str::FromStr;
    use std::time::Duration;
    use std::vec;
    use crate::domain_name::DomainName;
    use crate::async_resolver::resolver_error::ResolverError;
    static TIMEOUT: u64 = 10;
    use std::sync::Arc;
    use std::num::NonZeroUsize;


    #[test]
    fn create_async_resolver() {
        let config = ResolverConfig::default();
        let resolver = AsyncResolver::new(config.clone());
        assert_eq!(resolver.config, config);
        assert_eq!(resolver.config.get_timeout(), Duration::from_secs(TIMEOUT));
    }

    #[tokio::test]
    async fn inner_lookup_qtype_a() {
        // Create a new resolver with default values
        let resolver = AsyncResolver::new(ResolverConfig::default());
        let domain_name = DomainName::new_from_string("example.com".to_string());
        let qtype = Qtype::A;
        let record_class = Qclass::IN;
        let response = resolver.inner_lookup(domain_name,qtype,record_class).await;

        let response = match response {
            Ok(val) => val,
            Err(error) => panic!("Error in the response: {:?}", error),
        };
        //analize if the response has the correct type according with the qtype
        let answers = response.to_dns_msg().get_answer();
        for answer in answers {
            let a_rdata = answer.get_rdata();
            // Check if the answer is A type
            assert!(matches!(a_rdata, Rdata::A(_a_rdata)))
        }
    }


    #[tokio::test]
    async fn inner_lookup_qtype_ns() {
        // Create a new resolver with default values
        let resolver = AsyncResolver::new(ResolverConfig::default());
        let domain_name = DomainName::new_from_string("example.com".to_string());
        let qtype = Qtype::NS;
        let record_class = Qclass::IN;
        let response = resolver.inner_lookup(domain_name,qtype,record_class).await;

        let response = match response {
            Ok(val) => val,
            Err(error) => panic!("Error in the response: {:?}", error),
        };
        //analize if the response has the correct type according with the qtype
        let answers = response.to_dns_msg().get_answer();
        for answer in answers {
            let ns_rdata = answer.get_rdata();
            // Check if the answer is NS type
            assert!(matches!(ns_rdata, Rdata::NS(_ns_rdata)))
        }
    }

    #[tokio::test]
    async fn inner_lookup_qtype_mx() {
        // Create a new resolver with default values
        let resolver = AsyncResolver::new(ResolverConfig::default());
        let domain_name = DomainName::new_from_string("example.com".to_string());
        let qtype = Qtype::MX;
        let record_class = Qclass::IN;
        let response = resolver.inner_lookup(domain_name,qtype,record_class).await;

        let response = match response {
            Ok(val) => val,
            Err(error) => panic!("Error in the response: {:?}", error),
        };
        //analize if the response has the correct type according with the qtype
        let answers = response.to_dns_msg().get_answer();
        for answer in answers {
            let mx_rdata = answer.get_rdata();
            // Check if the answer is MX type
            assert!(matches!(mx_rdata, Rdata::MX(_mx_rdata)))
        }
    }

    #[tokio::test]
    async fn inner_lookup_qtype_ptr() {
        // Create a new resolver with default values
        let resolver = AsyncResolver::new(ResolverConfig::default());
        let domain_name = DomainName::new_from_string("example.com".to_string());
        let qtype = Qtype::PTR;
        let record_class = Qclass::IN;
        let response = resolver.inner_lookup(domain_name,qtype,record_class).await;

        let response = match response {
            Ok(val) => val,
            Err(error) => panic!("Error in the response: {:?}", error),
        };
        //analize if the response has the correct type according with the qtype
        let answers = response.to_dns_msg().get_answer();
        for answer in answers {
            let ptr_rdata = answer.get_rdata();
            // Check if the answer is PTR type
            assert!(matches!(ptr_rdata, Rdata::PTR(_ptr_rdata)))
        }
    }

    #[tokio::test]
    async fn inner_lookup_qtype_soa() {
        // Create a new resolver with default values
        let resolver = AsyncResolver::new(ResolverConfig::default());
        let domain_name = DomainName::new_from_string("example.com".to_string());
        let qtype = Qtype::SOA;
        let record_class = Qclass::IN;
        let response = resolver.inner_lookup(domain_name,qtype,record_class).await;

        let response = match response {
            Ok(val) => val,
            Err(error) => panic!("Error in the response: {:?}", error),
        };
        //analize if the response has the correct type according with the qtype
        let answers = response.to_dns_msg().get_answer();
        for answer in answers {
            let soa_rdata = answer.get_rdata();
            // Check if the answer is SOA type
            assert!(matches!(soa_rdata, Rdata::SOA(_soa_rdata)))
        }
    }

    #[tokio::test]
    async fn inner_lookup_qtype_txt() {
        // Create a new resolver with default values
        let resolver = AsyncResolver::new(ResolverConfig::default());
        let domain_name = DomainName::new_from_string("example.com".to_string());
        let qtype = Qtype::TXT;
        let record_class = Qclass::IN;
        let response = resolver.inner_lookup(domain_name,qtype,record_class).await;

        let response = match response {
            Ok(val) => val,
            Err(error) => panic!("Error in the response: {:?}", error),
        };
        //analize if the response has the correct type according with the qtype
        let answers = response.to_dns_msg().get_answer();
        for answer in answers {
            let txt_rdata = answer.get_rdata();
            // Check if the answer is TXT type
            assert!(matches!(txt_rdata, Rdata::TXT(_txt_rdata)))
        }
    }

    #[tokio::test]
    async fn inner_lookup_qtype_cname() {
        // Create a new resolver with default values
        let resolver = AsyncResolver::new(ResolverConfig::default());
        let domain_name = DomainName::new_from_string("example.com".to_string());
        let qtype = Qtype::CNAME;
        let record_class = Qclass::IN;
        let response = resolver.inner_lookup(domain_name,qtype,record_class).await;

        let response = match response {
            Ok(val) => val,
            Err(error) => panic!("Error in the response: {:?}", error),
        };
        //analize if the response has the correct type according with the qtype
        let answers = response.to_dns_msg().get_answer();
        for answer in answers {
            let cname_rdata = answer.get_rdata();
            // Check if the answer is CNAME type
            assert!(matches!(cname_rdata, Rdata::CNAME(_cname_rdata)))
        }
    }

    #[tokio::test]
    async fn inner_lookup_qtype_hinfo() {
        // Create a new resolver with default values
        let resolver = AsyncResolver::new(ResolverConfig::default());
        let domain_name = DomainName::new_from_string("example.com".to_string());
        let qtype = Qtype::HINFO;
        let record_class = Qclass::IN;
        let response = resolver.inner_lookup(domain_name,qtype,record_class).await;

        let response = match response {
            Ok(val) => val,
            Err(error) => panic!("Error in the response: {:?}", error),
        };
        //analize if the response has the correct type according with the qtype
        let answers = response.to_dns_msg().get_answer();
        for answer in answers {
            let hinfo_rdata = answer.get_rdata();
            // Check if the answer is HINFO type
            assert!(matches!(hinfo_rdata, Rdata::HINFO(_hinfo_rdata)))
        }
    }

    #[tokio::test]
    async fn inner_lookup_qtype_tsig() {
        // Create a new resolver with default values
        let resolver = AsyncResolver::new(ResolverConfig::default());
        let domain_name = DomainName::new_from_string("example.com".to_string());
        let qtype = Qtype::TSIG;
        let record_class = Qclass::IN;
        let response = resolver.inner_lookup(domain_name,qtype,record_class).await;

        let response = match response {
            Ok(val) => val,
            Err(error) => panic!("Error in the response: {:?}", error),
        };
        //analize if the response has the correct type according with the qtype
        let answers = response.to_dns_msg().get_answer();
        for answer in answers {
            let tsig_rdata = answer.get_rdata();
            // Check if the answer is TSIG type
            assert!(matches!(tsig_rdata, Rdata::TSIG(_tsig_rdata)))
        }
    }
    #[tokio::test]
    async fn inner_lookup_ns() {
        // Create a new resolver with default values
        let resolver = AsyncResolver::new(ResolverConfig::default());
        let domain_name = DomainName::new_from_string("example.com".to_string());
        let qtype = Qtype::NS;
        let record_class = Qclass::IN;

        let response = resolver.inner_lookup(domain_name,qtype,record_class).await;
        assert!(response.is_ok());

        //FIXME: add assert
        println!("Response: {:?}",response);
    }

    #[tokio::test]
    async fn host_name_to_host_address_translation() {
        let mut resolver = AsyncResolver::new(ResolverConfig::default());
        let domain_name = "example.com";
        let transport_protocol = "TCP";
        let qclass = "IN";
        let ip_addresses = resolver.lookup_ip(domain_name, transport_protocol,qclass).await.unwrap();
        println!("RESPONSE : {:?}", ip_addresses);

        assert!(ip_addresses[0].is_ipv4());
        assert!(!ip_addresses[0].is_unspecified());
    }

    #[tokio::test]
    async fn lookup_ip_ch() {
        let mut resolver = AsyncResolver::new(ResolverConfig::default());
        let domain_name = "example.com";
        let transport_protocol = "UDP";
        let qclass = "CH";
        let ip_addresses = resolver.lookup_ip(domain_name, transport_protocol,qclass).await;
        println!("RESPONSE : {:?}", ip_addresses);

        assert!(ip_addresses.is_err());
    }

    #[tokio::test]
    async fn lookup_ip_qclass_any() {
        let mut resolver = AsyncResolver::new(ResolverConfig::default());
        let domain_name = "example.com";
        let transport_protocol = "UDP";
        let qclass = "ANY";
        let ip_addresses = resolver.lookup_ip(domain_name, transport_protocol,qclass).await;
        println!("RESPONSE : {:?}", ip_addresses);

        assert!(ip_addresses.is_err());
    }

    #[tokio::test]
    async fn lookup_ch() {
        let mut resolver = AsyncResolver::new(ResolverConfig::default());
        let domain_name = "example.com";
        let transport_protocol = "UDP";
        let qtype = "NS";
        let qclass = "CH";
        let ip_addresses = resolver.lookup(domain_name, transport_protocol,qtype,qclass).await;
        println!("RESPONSE : {:?}", ip_addresses);

        assert!(ip_addresses.is_err());
    }

    #[tokio::test]
    async fn host_name_to_host_address_translation_ch() {
        let mut resolver = AsyncResolver::new(ResolverConfig::default());
        let domain_name = "example.com";
        let transport_protocol = "TCP";
        let qclass = "IN";
        let ip_addresses = resolver.lookup_ip(domain_name, transport_protocol,qclass).await.unwrap();
        println!("RESPONSE : {:?}", ip_addresses);

        assert!(ip_addresses[0].is_ipv4());
        assert!(!ip_addresses[0].is_unspecified());
    }

    #[tokio::test]
    async fn lookup_ns() {
        let mut resolver = AsyncResolver::new(ResolverConfig::default());
        resolver.config.set_retry(10);
        let domain_name = "example.com";
        let transport_protocol = "UDP";
        match resolver.lookup(
            domain_name,
            transport_protocol,
            "NS",
            "IN"
        ).await {
            Ok(val) => {println!("RESPONSE : {:?}",val);},
            Err(e) => assert!(false, "Error: {:?}", e)
        };
    }

    // async fn reverse_query() {
    //     let resolver = AsyncResolver::new(ResolverConfig::default());
    //     let ip_address = "192.168.0.1";
    //     let domain_name = resolver.reverse_query(ip_address).await;

    //     // Realiza aserciones para verificar que domain_name contiene un nombre de dominio válido.
    //     assert!(!domain_name.is_empty(), "El nombre de dominio no debe estar vacío");

    //     // Debe verificar que devuelve el nombre de dominio correspondiente a la dirección IP dada.
    //     // Dependiendo de tu implementación, puedes comparar el resultado con un valor esperado.
    //     // Por ejemplo, si esperas que la dirección IP "192.168.0.1" se traduzca a "ejemplo.com":
    //     assert_eq!(domain_name, "ejemplo.com", "El nombre de dominio debe ser 'ejemplo.com'");
    // }

    #[tokio::test]
    async fn timeout() {
        // Crea una instancia de tu resolutor con la configuración adecuada
        let mut resolver = AsyncResolver::new(ResolverConfig::default());

        // Intenta resolver un nombre de dominio que no existe o no está accesible
        let domain_name = "nonexistent-example.com";
        let transport_protocol = "UDP";
        let qclass = "IN";

        // Configura un timeout corto para la resolución (ajusta según tus necesidades)
        let timeout_duration = std::time::Duration::from_secs(2);

        let result = tokio::time::timeout(timeout_duration, async {
            resolver.lookup_ip(domain_name, transport_protocol,qclass).await
        }).await;

        // Verifica que el resultado sea un error de timeout
        match result {
            Ok(Ok(_)) => {
                panic!("Se esperaba un error de timeout, pero se resolvió exitosamente");
            }
            Ok(Err(_err)) => {
               assert!(true);
            }
            Err(_) => {
                panic!("El timeout no se manejó correctamente");
            }
        }
    }

    #[test]
    fn check_dns_msg_ip() {
        let resolver = AsyncResolver::new(ResolverConfig::default());

        // Create a new dns response
        let mut answer: Vec<ResourceRecord> = Vec::new();
        let mut a_rdata = ARdata::new();
        a_rdata.set_address(IpAddr::from([127, 0, 0, 1]));
        let rdata = Rdata::A(a_rdata);
        let resource_record = ResourceRecord::new(rdata);
        answer.push(resource_record);

        let mut dns_response =
            DnsMessage::new_query_message(
                DomainName::new_from_string("example.com".to_string()),
                Qtype::A,
                Qclass::IN,
                0,
                false,
                1);
        dns_response.set_answer(answer);
        let mut header = dns_response.get_header();
        header.set_qr(true);
        dns_response.set_header(header);
        let lookup_response = LookupResponse::new(dns_response);
        let result_lookup = resolver.check_error_from_msg(Ok(lookup_response));

        if let Ok(lookup_response) = result_lookup {
            let rdata = lookup_response.to_dns_msg().get_answer()[0].get_rdata();
            if let Rdata::A(ip) = rdata {
                assert_eq!(ip.get_address(), IpAddr::from([127, 0, 0, 1]));
            } else {
                panic!("Error parsing response");
            }
        } else {
            panic!("Error parsing response");
        }
    }

    /// Test inner lookup cache
    #[tokio::test]
    async fn inner_lookup_cache_available() {
        let resolver = AsyncResolver::new(ResolverConfig::default());
        resolver.cache.lock().unwrap().set_max_size(NonZeroUsize::new(1).unwrap());

        let domain_name = DomainName::new_from_string("example.com".to_string());
        let a_rdata = ARdata::new_from_addr(IpAddr::from_str("93.184.216.34").unwrap());
        let a_rdata = Rdata::A(a_rdata);
        let resource_record = ResourceRecord::new(a_rdata);
<<<<<<< HEAD
        resolver.cache.lock().unwrap().add(domain_name, resource_record, Qtype::A, Qclass::IN);
=======
        resolver.cache.lock().unwrap().add(domain_name, resource_record, Qtype::A, Qclass::IN, None);
>>>>>>> 76077394

        let domain_name = DomainName::new_from_string("example.com".to_string());
        let response = resolver.inner_lookup(domain_name, Qtype::A, Qclass::IN).await;

        if let Ok(msg) = response {
            assert_eq!(msg.to_dns_msg().get_header().get_aa(), false);
        } else {
            panic!("No response from cache");
        }
    }

    /// Test inner lookup without cache
    #[tokio::test]
    async fn inner_lookup_with_no_cache() {
        let mut config = ResolverConfig::default();
        config.set_cache_enabled(false);

        let resolver = AsyncResolver::new(config);
        {
        let mut cache = resolver.cache.lock().unwrap();
        cache.set_max_size(NonZeroUsize::new(1).unwrap());

        let domain_name = DomainName::new_from_string("example.com".to_string());
        let a_rdata = ARdata::new_from_addr(IpAddr::from_str("93.184.216.34").unwrap());
        let a_rdata = Rdata::A(a_rdata);
        let resource_record = ResourceRecord::new(a_rdata);
<<<<<<< HEAD
        cache.add(domain_name, resource_record, Qtype::A, Qclass::IN);
=======
        cache.add(domain_name, resource_record, Qtype::A, Qclass::IN, None);
>>>>>>> 76077394
        }

        let domain_name = DomainName::new_from_string("example.com".to_string());
        let response = resolver.inner_lookup(domain_name, Qtype::A, Qclass::IN).await;

        if let Ok(msg) = response {
            assert_eq!(msg.to_dns_msg().get_header().get_aa(), false);
        } else {
            panic!("No response from nameserver");
        }
    }

    /// Test cache data
    #[tokio::test]
    async fn cache_data() {
        let mut resolver = AsyncResolver::new(ResolverConfig::default());
        resolver.cache.lock().unwrap().set_max_size(NonZeroUsize::new(1).unwrap());
        assert_eq!(resolver.cache.lock().unwrap().is_empty(), true);

        let _response = resolver.lookup("example.com", "UDP", "A","IN").await;
        assert_eq!(resolver.cache.lock().unwrap().is_cached(DomainName::new_from_str("example.com"), Qtype::A, Qclass::IN), true);
        // TODO: Test special cases from RFC
    }


    #[tokio::test]
    async fn max_number_of_retry() {
        let mut config = ResolverConfig::default();
        let max_retries = 6;
        config.set_retry(max_retries);

        let bad_server:IpAddr = IpAddr::V4(Ipv4Addr::new(7, 7, 7, 7)); 
        let timeout = Duration::from_secs(2);
    
        let conn_udp:ClientUDPConnection = ClientUDPConnection::new(bad_server, timeout);
        let conn_tcp:ClientTCPConnection = ClientTCPConnection::new(bad_server, timeout);
        let server_info = ServerInfo::new_with_ip(bad_server, conn_udp, conn_tcp);
        let name_servers = vec![server_info];
        config.set_name_servers(name_servers);
        let mut resolver = AsyncResolver::new(config);

        let result = resolver.lookup("dfasdfsda.com", "TCP", "A", "IN").await;
        
        match result {
            Ok(_) => {
                panic!("Timeout limit exceeded error was expected."); 
            }
            Err(_) => {
                assert!(true);
            }
        }
    }


    #[tokio::test]
    async fn use_udp() {
        let mut resolver = AsyncResolver::new(ResolverConfig::default());
        let domain_name = "example.com";
        let transport_protocol = "UDP";
        let qclass = "IN";
        let ip_addresses = resolver.lookup_ip(domain_name, transport_protocol,qclass).await.unwrap();
        println!("RESPONSE : {:?}", ip_addresses);

        assert!(ip_addresses[0].is_ipv4());
        assert!(!ip_addresses[0].is_unspecified());
    }

    #[tokio::test]
    async fn use_tcp() {
        let mut resolver = AsyncResolver::new(ResolverConfig::default());
        let domain_name = "example.com";
        let transport_protocol = "TCP";
        let qclass = "IN";
        let ip_addresses = resolver.lookup_ip(domain_name, transport_protocol,qclass).await.unwrap();
        println!("RESPONSE : {:?}", ip_addresses);

        assert!(ip_addresses[0].is_ipv4());
        assert!(!ip_addresses[0].is_unspecified());
    }

    #[tokio::test]
    #[ignore]
    async fn use_udp_but_fails_and_use_tcp() {
        let mut resolver = AsyncResolver::new(ResolverConfig::default());
        let domain_name = "Ecample.com";
        let transport_protocol_udp = "UDP";
        let transport_protocol_tcp = "TCP";
        let qclass = "IN";
        let udp_result = resolver.lookup_ip(domain_name, transport_protocol_udp,qclass).await;

        match udp_result {
        Ok(_) => {
            panic!("UDP client error expected");
            }
        Err(_err) => {
            assert!(true);
            }
        }

        let tcp_result = resolver.lookup_ip(domain_name, transport_protocol_tcp, qclass).await;
        match tcp_result {
            Ok(_) => {
                assert!(true);
            }
        Err(_err) => {
            panic!("unexpected TCP client error");
            }
        }
    }


    //TODO: diferent types of errors
    #[tokio::test]
    async fn resolver_with_client_error_io() {
        let io_error = io::Error::new(io::ErrorKind::Other, "Simulated I/O Error");
        let result = ClientError::Io(io_error);

        match result {
           ClientError::Io(_) => {
            // La operación generó un error de I/O simulado, la prueba es exitosa
           }
           _ => {
               panic!("Se esperaba un error de I/O simulado");
           }
        }
    }

    #[tokio::test]
    async fn check_dns_msg_1() {
        let resolver = AsyncResolver::new(ResolverConfig::default());

        // Create a new dns response
        let mut answer: Vec<ResourceRecord> = Vec::new();
        let mut a_rdata = ARdata::new();
        a_rdata.set_address(IpAddr::from([127, 0, 0, 1]));
        let rdata = Rdata::A(a_rdata);
        let resource_record = ResourceRecord::new(rdata);
        answer.push(resource_record);

        let mut dns_response =
            DnsMessage::new_query_message(
                DomainName::new_from_string("example.com".to_string()),
                Qtype::A,
                Qclass::IN,
                0,
                false,
                1);
        dns_response.set_answer(answer);
        let mut header = dns_response.get_header();
        header.set_qr(true);
        header.set_rcode(1);
        dns_response.set_header(header);
        let lookup_response = LookupResponse::new(dns_response);
        let result_lookup = resolver.check_error_from_msg(Ok(lookup_response));

        if let Ok(lookup_response) = result_lookup {
            let rdata = lookup_response.to_dns_msg().get_answer()[0].get_rdata();
            if let Rdata::A(ip) = rdata {
                assert_eq!(ip.get_address(), IpAddr::from([127, 0, 0, 1]));
            } else {
                panic!("Error parsing response");
            }
        } else {
            if let Err(ClientError::FormatError("The name server was unable to interpret the query.")) = result_lookup {
                assert!(true);
            }
            else {
                panic!("Error parsing response");
            }
        }
    }

    #[tokio::test]
    async fn parse_dns_msg_2() {
        let resolver = AsyncResolver::new(ResolverConfig::default());

        // Create a new dns response
        let mut answer: Vec<ResourceRecord> = Vec::new();
        let mut a_rdata = ARdata::new();
        a_rdata.set_address(IpAddr::from([127, 0, 0, 1]));
        let rdata = Rdata::A(a_rdata);
        let resource_record = ResourceRecord::new(rdata);
        answer.push(resource_record);

        let mut dns_response =
            DnsMessage::new_query_message(
                DomainName::new_from_string("example.com".to_string()),
                Qtype::A,
                Qclass::IN,
                0,
                false,
                1);
        dns_response.set_answer(answer);
        let mut header = dns_response.get_header();
        header.set_qr(true);
        header.set_rcode(2);
        dns_response.set_header(header);
        let lookup_response = LookupResponse::new(dns_response);
        let result_lookup = resolver.check_error_from_msg(Ok(lookup_response));

        if let Ok(lookup_response) = result_lookup {
            let rdata = lookup_response.to_dns_msg().get_answer()[0].get_rdata();
            if let Rdata::A(ip) = rdata {
                assert_eq!(ip.get_address(), IpAddr::from([127, 0, 0, 1]));
            } else {
                panic!("Error parsing response");
            }
        } else {
            if let Err(ClientError::ServerFailure("The name server was unable to process this query due to a problem with the name server.")) = 
            result_lookup {
                assert!(true);
            }
            else {
                panic!("Error parsing response");
            }
        }
    }

    #[tokio::test]
    async fn parse_dns_msg_3() {
        let resolver = AsyncResolver::new(ResolverConfig::default());

        // Create a new dns response
        let mut answer: Vec<ResourceRecord> = Vec::new();
        let mut a_rdata = ARdata::new();
        a_rdata.set_address(IpAddr::from([127, 0, 0, 1]));
        let rdata = Rdata::A(a_rdata);
        let resource_record = ResourceRecord::new(rdata);
        answer.push(resource_record);

        let mut dns_response =
            DnsMessage::new_query_message(
                DomainName::new_from_string("example.com".to_string()),
                Qtype::A,
                Qclass::IN,
                0,
                false,
                1);
        dns_response.set_answer(answer);
        let mut header = dns_response.get_header();
        header.set_qr(true);
        header.set_rcode(3);
        dns_response.set_header(header);
        let lookup_response = LookupResponse::new(dns_response);
        let result_lookup = resolver.check_error_from_msg(Ok(lookup_response));

        if let Ok(lookup_response) = result_lookup {
            let rdata = lookup_response.to_dns_msg().get_answer()[0].get_rdata();
            if let Rdata::A(ip) = rdata {
                assert_eq!(ip.get_address(), IpAddr::from([127, 0, 0, 1]));
            } else {
                panic!("Error parsing response");
            }
        } else {
            if let Err(ClientError::NameError("The domain name referenced in the query does not exist.")) = result_lookup {
                assert!(true);
            }
            else {
                panic!("Error parsing response");
            }
        }
    }

    #[tokio::test]
    async fn parse_dns_msg_4() {
        let resolver = AsyncResolver::new(ResolverConfig::default());

        // Create a new dns response
        let mut answer: Vec<ResourceRecord> = Vec::new();
        let mut a_rdata = ARdata::new();
        a_rdata.set_address(IpAddr::from([127, 0, 0, 1]));
        let rdata = Rdata::A(a_rdata);
        let resource_record = ResourceRecord::new(rdata);
        answer.push(resource_record);

        let mut dns_response =
            DnsMessage::new_query_message(
                DomainName::new_from_string("example.com".to_string()),
                Qtype::A,
                Qclass::IN,
                0,
                false,
                1);
        dns_response.set_answer(answer);
        let mut header = dns_response.get_header();
        header.set_qr(true);
        header.set_rcode(4);
        dns_response.set_header(header);
        let lookup_response = LookupResponse::new(dns_response);
        let result_lookup = resolver.check_error_from_msg(Ok(lookup_response));

        if let Ok(lookup_response) = result_lookup {
            let rdata = lookup_response.to_dns_msg().get_answer()[0].get_rdata();
            if let Rdata::A(ip) = rdata {
                assert_eq!(ip.get_address(), IpAddr::from([127, 0, 0, 1]));
            } else {
                panic!("Error parsing response");
            }
        } else {
            if let Err(ClientError::NotImplemented("The name server does not support the requested kind of query.")) = result_lookup {
                assert!(true);
            }
            else {
                panic!("Error parsing response");
            }
        }
    }

    #[tokio::test]
    async fn parse_dns_msg_5() {
        let resolver = AsyncResolver::new(ResolverConfig::default());

        // Create a new dns response
        let mut answer: Vec<ResourceRecord> = Vec::new();
        let mut a_rdata = ARdata::new();
        a_rdata.set_address(IpAddr::from([127, 0, 0, 1]));
        let rdata = Rdata::A(a_rdata);
        let resource_record = ResourceRecord::new(rdata);
        answer.push(resource_record);

        let mut dns_response =
            DnsMessage::new_query_message(
                DomainName::new_from_string("example.com".to_string()),
                Qtype::A,
                Qclass::IN,
                0,
                false,
                1);
        dns_response.set_answer(answer);
        let mut header = dns_response.get_header();
        header.set_qr(true);
        header.set_rcode(5);
        dns_response.set_header(header);
        let lookup_response = LookupResponse::new(dns_response);
        let result_lookup = resolver.check_error_from_msg(Ok(lookup_response));

        if let Ok(lookup_response) = result_lookup {
            let rdata = lookup_response.to_dns_msg().get_answer()[0].get_rdata();
            if let Rdata::A(ip) = rdata {
                assert_eq!(ip.get_address(), IpAddr::from([127, 0, 0, 1]));
            } else {
                panic!("Error parsing response");
            }
        } else {
            if let Err(ClientError::Refused("The name server refuses to perform the specified operation for policy reasons.")) = result_lookup {
                assert!(true);
            }
            else {
                panic!("Error parsing response");
            }
        }
    }

    //TODO: probar diferentes qtype
    #[tokio::test]
    async fn qtypes_a() {
        let resolver = AsyncResolver::new(ResolverConfig::default());

        // Create a new dns response
        let mut answer: Vec<ResourceRecord> = Vec::new();
        let mut a_rdata = ARdata::new();
        a_rdata.set_address(IpAddr::from([127, 0, 0, 1]));
        let rdata = Rdata::A(a_rdata);
        let resource_record = ResourceRecord::new(rdata);
        answer.push(resource_record);

        let mut dns_response =
            DnsMessage::new_query_message(
                DomainName::new_from_string("example.com".to_string()),
                Qtype::A,
                Qclass::IN,
                0,
                false,
                1);
        dns_response.set_answer(answer);
        let mut header = dns_response.get_header();
        header.set_qr(true);
        dns_response.set_header(header);
        let lookup_response = LookupResponse::new(dns_response);
        let result_lookup = resolver.check_error_from_msg(Ok(lookup_response));

        if let Ok(lookup_response) = result_lookup {
            let rdata = lookup_response.to_dns_msg().get_answer()[0].get_rdata();
            if let Rdata::A(ip) = rdata {
                assert_eq!(ip.get_address(), IpAddr::from([127, 0, 0, 1]));
            } else {
                panic!("Error parsing response");
            }
        } else {

                panic!("Error parsing response");
            }
    }

    #[tokio::test]
    async fn qtypes_ns() {
        let resolver = AsyncResolver::new(ResolverConfig::default());

        // Create a new dns response
        let mut answer: Vec<ResourceRecord> = Vec::new();
        let mut a_rdata = ARdata::new();
        a_rdata.set_address(IpAddr::from([127, 0, 0, 1]));
        let rdata = Rdata::A(a_rdata);
        let resource_record = ResourceRecord::new(rdata);
        answer.push(resource_record);

        let mut dns_response =
            DnsMessage::new_query_message(
                DomainName::new_from_string("example.com".to_string()),
                Qtype::NS,
                Qclass::IN,
                0,
                false,
                1);
        dns_response.set_answer(answer);
        let mut header = dns_response.get_header();
        header.set_qr(true);
        dns_response.set_header(header);
        let lookup_response = LookupResponse::new(dns_response);
        let result_lookup = resolver.check_error_from_msg(Ok(lookup_response));

        if let Ok(lookup_response) = result_lookup {
            let rdata = lookup_response.to_dns_msg().get_answer()[0].get_rdata();
            if let Rdata::A(ip) = rdata {
                assert_eq!(ip.get_address(), IpAddr::from([127, 0, 0, 1]));
            } else {
                panic!("Error parsing response");
            }
        } else {

                panic!("Error parsing response");
            }
    }

    #[tokio::test]
    async fn qtypes_cname() {
        let resolver = AsyncResolver::new(ResolverConfig::default());

        // Create a new dns response
        let mut answer: Vec<ResourceRecord> = Vec::new();
        let mut a_rdata = ARdata::new();
        a_rdata.set_address(IpAddr::from([127, 0, 0, 1]));
        let rdata = Rdata::A(a_rdata);
        let resource_record = ResourceRecord::new(rdata);
        answer.push(resource_record);

        let mut dns_response =
            DnsMessage::new_query_message(
                DomainName::new_from_string("example.com".to_string()),
                Qtype::CNAME,
                Qclass::IN,
                0,
                false,
                1);
        dns_response.set_answer(answer);
        let mut header = dns_response.get_header();
        header.set_qr(true);
        dns_response.set_header(header);
        let lookup_response = LookupResponse::new(dns_response);
        let result_vec_rr = resolver.check_error_from_msg(Ok(lookup_response));

        if let Ok(lookup_response) = result_vec_rr {
            let rdata = lookup_response.to_dns_msg().get_answer()[0].get_rdata();
            if let Rdata::A(ip) = rdata {
                assert_eq!(ip.get_address(), IpAddr::from([127, 0, 0, 1]));
            } else {
                panic!("Error parsing response");
            }
        } else {

                panic!("Error parsing response");
            }
    }

    #[tokio::test]
    async fn qtypes_soa() {
        let resolver = AsyncResolver::new(ResolverConfig::default());

        // Create a new dns response
        let mut answer: Vec<ResourceRecord> = Vec::new();
        let mut a_rdata = ARdata::new();
        a_rdata.set_address(IpAddr::from([127, 0, 0, 1]));
        let rdata = Rdata::A(a_rdata);
        let resource_record = ResourceRecord::new(rdata);
        answer.push(resource_record);

        let mut dns_response =
            DnsMessage::new_query_message(
                DomainName::new_from_string("example.com".to_string()),
                Qtype::SOA,
                Qclass::IN,
                0,
                false,
                1);
        dns_response.set_answer(answer);
        let mut header = dns_response.get_header();
        header.set_qr(true);
        dns_response.set_header(header);
        let lookup_response = LookupResponse::new(dns_response);
        let result_vec_rr = resolver.check_error_from_msg(Ok(lookup_response));

        if let Ok(lookup_response) = result_vec_rr {
            let rdata = lookup_response.to_dns_msg().get_answer()[0].get_rdata();
            if let Rdata::A(ip) = rdata {
                assert_eq!(ip.get_address(), IpAddr::from([127, 0, 0, 1]));
            } else {
                panic!("Error parsing response");
            }
        } else {

                panic!("Error parsing response");
            }
    }


    #[tokio::test]
    async fn qtypes_ptr() {
        let resolver = AsyncResolver::new(ResolverConfig::default());

        // Create a new dns response
        let mut answer: Vec<ResourceRecord> = Vec::new();
        let mut a_rdata = ARdata::new();
        a_rdata.set_address(IpAddr::from([127, 0, 0, 1]));
        let rdata = Rdata::A(a_rdata);
        let resource_record = ResourceRecord::new(rdata);
        answer.push(resource_record);

        let mut dns_response =
            DnsMessage::new_query_message(
                DomainName::new_from_string("example.com".to_string()),
                Qtype::PTR,
                Qclass::IN,
                0,
                false,
                1);
        dns_response.set_answer(answer);
        let mut header = dns_response.get_header();
        header.set_qr(true);
        dns_response.set_header(header);
        let lookup_response = LookupResponse::new(dns_response);
        let result_vec_rr = resolver.check_error_from_msg(Ok(lookup_response));

        if let Ok(lookup_response) = result_vec_rr {
            let rdata = lookup_response.to_dns_msg().get_answer()[0].get_rdata();
            if let Rdata::A(ip) = rdata {
                assert_eq!(ip.get_address(), IpAddr::from([127, 0, 0, 1]));
            } else {
                panic!("Error parsing response");
            }
        } else {

                panic!("Error parsing response");
            }
    }

    #[tokio::test]
    async fn qtypes_hinfo() {
        let resolver = AsyncResolver::new(ResolverConfig::default());

        // Create a new dns response
        let mut answer: Vec<ResourceRecord> = Vec::new();
        let mut a_rdata = ARdata::new();
        a_rdata.set_address(IpAddr::from([127, 0, 0, 1]));
        let rdata = Rdata::A(a_rdata);
        let resource_record = ResourceRecord::new(rdata);
        answer.push(resource_record);

        let mut dns_response =
            DnsMessage::new_query_message(
                DomainName::new_from_string("example.com".to_string()),
                Qtype::HINFO,
                Qclass::IN,
                0,
                false,
                1);
        dns_response.set_answer(answer);
        let mut header = dns_response.get_header();
        header.set_qr(true);
        dns_response.set_header(header);
        let lookup_response = LookupResponse::new(dns_response);
        let result_vec_rr = resolver.check_error_from_msg(Ok(lookup_response));

        if let Ok(lookup_response) = result_vec_rr {
            let rdata = lookup_response.to_dns_msg().get_answer()[0].get_rdata();
            if let Rdata::A(ip) = rdata {
                assert_eq!(ip.get_address(), IpAddr::from([127, 0, 0, 1]));
            } else {
                panic!("Error parsing response");
            }
        } else {

                panic!("Error parsing response");
            }
    }

    #[tokio::test]
    async fn qtypes_minfo() {
        let resolver = AsyncResolver::new(ResolverConfig::default());

        // Create a new dns response
        let mut answer: Vec<ResourceRecord> = Vec::new();
        let mut a_rdata = ARdata::new();
        a_rdata.set_address(IpAddr::from([127, 0, 0, 1]));
        let rdata = Rdata::A(a_rdata);
        let resource_record = ResourceRecord::new(rdata);
        answer.push(resource_record);

        let mut dns_response =
            DnsMessage::new_query_message(
                DomainName::new_from_string("example.com".to_string()),
                Qtype::MINFO,
                Qclass::IN,
                0,
                false,
                1);
        dns_response.set_answer(answer);
        let mut header = dns_response.get_header();
        header.set_qr(true);
        dns_response.set_header(header);
        let lookup_response = LookupResponse::new(dns_response);    
        let result_vec_rr = resolver.check_error_from_msg(Ok(lookup_response));

        if let Ok(lookup_response) = result_vec_rr {
            let rdata = lookup_response.to_dns_msg().get_answer()[0].get_rdata();
            if let Rdata::A(ip) = rdata {
                assert_eq!(ip.get_address(), IpAddr::from([127, 0, 0, 1]));
            } else {
                panic!("Error parsing response");
            }
        } else {

                panic!("Error parsing response");
            }
    }

    #[tokio::test]
    async fn qtypes_wks() {
        let resolver = AsyncResolver::new(ResolverConfig::default());

        // Create a new dns response
        let mut answer: Vec<ResourceRecord> = Vec::new();
        let mut a_rdata = ARdata::new();
        a_rdata.set_address(IpAddr::from([127, 0, 0, 1]));
        let rdata = Rdata::A(a_rdata);
        let resource_record = ResourceRecord::new(rdata);
        answer.push(resource_record);

        let mut dns_response =
            DnsMessage::new_query_message(
                DomainName::new_from_string("example.com".to_string()),
                Qtype::WKS,
                Qclass::IN,
                0,
                false,
                1);
        dns_response.set_answer(answer);
        let mut header = dns_response.get_header();
        header.set_qr(true);
        dns_response.set_header(header);
        let lookup_response = LookupResponse::new(dns_response);
        let result_vec_rr = resolver.check_error_from_msg(Ok(lookup_response));

        if let Ok(lookup_response) = result_vec_rr {
            let rdata = lookup_response.to_dns_msg().get_answer()[0].get_rdata();
            if let Rdata::A(ip) = rdata {
                assert_eq!(ip.get_address(), IpAddr::from([127, 0, 0, 1]));
            } else {
                panic!("Error parsing response");
            }
        } else {

                panic!("Error parsing response");
            }
    }

    #[tokio::test]
    async fn qtypes_txt() {
        let resolver = AsyncResolver::new(ResolverConfig::default());

        // Create a new dns response
        let mut answer: Vec<ResourceRecord> = Vec::new();
        let mut a_rdata = ARdata::new();
        a_rdata.set_address(IpAddr::from([127, 0, 0, 1]));
        let rdata = Rdata::A(a_rdata);
        let resource_record = ResourceRecord::new(rdata);
        answer.push(resource_record);

        let mut dns_response =
            DnsMessage::new_query_message(
                DomainName::new_from_string("example.com".to_string()),
                Qtype::TXT,
                Qclass::IN,
                0,
                false,
                1);
        dns_response.set_answer(answer);
        let mut header = dns_response.get_header();
        header.set_qr(true);
        dns_response.set_header(header);
        let lookup_response = LookupResponse::new(dns_response);
        let result_vec_rr = resolver.check_error_from_msg(Ok(lookup_response));

        if let Ok(lookup_response) = result_vec_rr {
            let rdata = lookup_response.to_dns_msg().get_answer()[0].get_rdata();
            if let Rdata::A(ip) = rdata {
                assert_eq!(ip.get_address(), IpAddr::from([127, 0, 0, 1]));
            } else {
                panic!("Error parsing response");
            }
        } else {

                panic!("Error parsing response");
            }
    }

    #[tokio::test]
    async fn qtypes_dname() {
        let resolver = AsyncResolver::new(ResolverConfig::default());

        // Create a new dns response
        let mut answer: Vec<ResourceRecord> = Vec::new();
        let mut a_rdata = ARdata::new();
        a_rdata.set_address(IpAddr::from([127, 0, 0, 1]));
        let rdata = Rdata::A(a_rdata);
        let resource_record = ResourceRecord::new(rdata);
        answer.push(resource_record);

        let mut dns_response =
            DnsMessage::new_query_message(
                DomainName::new_from_string("example.com".to_string()),
                Qtype::DNAME,
                Qclass::IN,
                0,
                false,
                1);
        dns_response.set_answer(answer);
        let mut header = dns_response.get_header();
        header.set_qr(true);
        dns_response.set_header(header);
        let lookup_response = LookupResponse::new(dns_response);
        let result_vec_rr = resolver.check_error_from_msg(Ok(lookup_response));

        if let Ok(lookup_response) = result_vec_rr {
            let rdata = lookup_response.to_dns_msg().get_answer()[0].get_rdata();
            if let Rdata::A(ip) = rdata {
                assert_eq!(ip.get_address(), IpAddr::from([127, 0, 0, 1]));
            } else {
                panic!("Error parsing response");
            }
        } else {

                panic!("Error parsing response");
            }
    }

    #[tokio::test]
    async fn qtypes_any() {
        let resolver = AsyncResolver::new(ResolverConfig::default());

        // Create a new dns response
        let mut answer: Vec<ResourceRecord> = Vec::new();
        let mut a_rdata = ARdata::new();
        a_rdata.set_address(IpAddr::from([127, 0, 0, 1]));
        let rdata = Rdata::A(a_rdata);
        let resource_record = ResourceRecord::new(rdata);
        answer.push(resource_record);

        let mut dns_response =
            DnsMessage::new_query_message(
                DomainName::new_from_string("example.com".to_string()),
                Qtype::ANY,
                Qclass::IN,
                0,
                false,
                1);
        dns_response.set_answer(answer);
        let mut header = dns_response.get_header();
        header.set_qr(true);
        dns_response.set_header(header);
        let lookup_response = LookupResponse::new(dns_response);
        let result_vec_rr = resolver.check_error_from_msg(Ok(lookup_response));

        if let Ok(lookup_response) = result_vec_rr {
            let rdata = lookup_response.to_dns_msg().get_answer()[0].get_rdata();
            if let Rdata::A(ip) = rdata {
                assert_eq!(ip.get_address(), IpAddr::from([127, 0, 0, 1]));
            } else {
                panic!("Error parsing response");
            }
        } else {

                panic!("Error parsing response");
            }
    }

    #[tokio::test]
    async fn qtypes_tsig() {
        let resolver = AsyncResolver::new(ResolverConfig::default());

        // Create a new dns response
        let mut answer: Vec<ResourceRecord> = Vec::new();
        let mut a_rdata = ARdata::new();
        a_rdata.set_address(IpAddr::from([127, 0, 0, 1]));
        let rdata = Rdata::A(a_rdata);
        let resource_record = ResourceRecord::new(rdata);
        answer.push(resource_record);

        let mut dns_response =
            DnsMessage::new_query_message(
                DomainName::new_from_string("example.com".to_string()),
                Qtype::TSIG,
                Qclass::IN,
                0,
                false,
                1);
        dns_response.set_answer(answer);
        let mut header = dns_response.get_header();
        header.set_qr(true);
        dns_response.set_header(header);
        let lookup_response = LookupResponse::new(dns_response);
        let result_vec_rr = resolver.check_error_from_msg(Ok(lookup_response));

        if let Ok(lookup_response) = result_vec_rr {
            let rdata = lookup_response.to_dns_msg().get_answer()[0].get_rdata();
            if let Rdata::A(ip) = rdata {
                assert_eq!(ip.get_address(), IpAddr::from([127, 0, 0, 1]));
            } else {
                panic!("Error parsing response");
            }
        } else {

                panic!("Error parsing response");
            }
    }

    #[tokio::test]
    async fn qtypes_axfr() {
        let resolver = AsyncResolver::new(ResolverConfig::default());

        // Create a new dns response
        let mut answer: Vec<ResourceRecord> = Vec::new();
        let mut a_rdata = ARdata::new();
        a_rdata.set_address(IpAddr::from([127, 0, 0, 1]));
        let rdata = Rdata::A(a_rdata);
        let resource_record = ResourceRecord::new(rdata);
        answer.push(resource_record);

        let mut dns_response =
            DnsMessage::new_query_message(
                DomainName::new_from_string("example.com".to_string()),
                Qtype::AXFR,
                Qclass::IN,
                0,
                false,
                1);
        dns_response.set_answer(answer);
        let mut header = dns_response.get_header();
        header.set_qr(true);
        dns_response.set_header(header);
        let lookup_response = LookupResponse::new(dns_response);
        let result_vec_rr = resolver.check_error_from_msg(Ok(lookup_response));

        if let Ok(lookup_response) = result_vec_rr {
            let rdata = lookup_response.to_dns_msg().get_answer()[0].get_rdata();
            if let Rdata::A(ip) = rdata {
                assert_eq!(ip.get_address(), IpAddr::from([127, 0, 0, 1]));
            } else {
                panic!("Error parsing response");
            }
        } else {

                panic!("Error parsing response");
            }
    }

    #[tokio::test]
    async fn qtypes_mailb() {
        let resolver = AsyncResolver::new(ResolverConfig::default());

        // Create a new dns response
        let mut answer: Vec<ResourceRecord> = Vec::new();
        let mut a_rdata = ARdata::new();
        a_rdata.set_address(IpAddr::from([127, 0, 0, 1]));
        let rdata = Rdata::A(a_rdata);
        let resource_record = ResourceRecord::new(rdata);
        answer.push(resource_record);

        let mut dns_response =
            DnsMessage::new_query_message(
                DomainName::new_from_string("example.com".to_string()),
                Qtype::MAILB,
                Qclass::IN,
                0,
                false,
                1);
        dns_response.set_answer(answer);
        let mut header = dns_response.get_header();
        header.set_qr(true);
        dns_response.set_header(header);
        let lookup_response = LookupResponse::new(dns_response);        
        let result_vec_rr = resolver.check_error_from_msg(Ok(lookup_response));

        if let Ok(lookup_response) = result_vec_rr {
            let rdata = lookup_response.to_dns_msg().get_answer()[0].get_rdata();
            if let Rdata::A(ip) = rdata {
                assert_eq!(ip.get_address(), IpAddr::from([127, 0, 0, 1]));
            } else {
                panic!("Error parsing response");
            }
        } else {

                panic!("Error parsing response");
            }
    }

    #[tokio::test]
    async fn qtypes_maila() {
        let resolver = AsyncResolver::new(ResolverConfig::default());

        // Create a new dns response
        let mut answer: Vec<ResourceRecord> = Vec::new();
        let mut a_rdata = ARdata::new();
        a_rdata.set_address(IpAddr::from([127, 0, 0, 1]));
        let rdata = Rdata::A(a_rdata);
        let resource_record = ResourceRecord::new(rdata);
        answer.push(resource_record);

        let mut dns_response =
            DnsMessage::new_query_message(
                DomainName::new_from_string("example.com".to_string()),
                Qtype::MAILA,
                Qclass::IN,
                0,
                false,
                1);
        dns_response.set_answer(answer);
        let mut header = dns_response.get_header();
        header.set_qr(true);
        dns_response.set_header(header);
        let lookup_response = LookupResponse::new(dns_response);
        let result_vec_rr = resolver.check_error_from_msg(Ok(lookup_response));

        if let Ok(lookup_response) = result_vec_rr {
            let rdata = lookup_response.to_dns_msg().get_answer()[0].get_rdata();
            if let Rdata::A(ip) = rdata {
                assert_eq!(ip.get_address(), IpAddr::from([127, 0, 0, 1]));
            } else {
                panic!("Error parsing response");
            }
        } else {

                panic!("Error parsing response");
            }
    }

    #[test]
    fn not_store_data_in_cache_if_truncated() {
        let resolver = AsyncResolver::new(ResolverConfig::default());

        resolver.cache.lock().unwrap().set_max_size(NonZeroUsize::new(10).unwrap());


        let domain_name = DomainName::new_from_string("example.com".to_string());

        // Create truncated dns response
        let mut dns_response =
            DnsMessage::new_query_message(
                domain_name,
                Qtype::A,
                Qclass::IN,
                0,
                false,
                1);
        let mut truncated_header = dns_response.get_header();
        truncated_header.set_tc(true);
        dns_response.set_header(truncated_header);

        resolver.store_data_cache(dns_response);

        assert_eq!(resolver.get_cache().get_cache().len(), 0);
    }

    #[test]
    fn not_store_cero_ttl_data_in_cache() {
        let resolver = AsyncResolver::new(ResolverConfig::default());
        resolver.cache.lock().unwrap().set_max_size(NonZeroUsize::new(10).unwrap());

        let domain_name = DomainName::new_from_string("example.com".to_string());

        // Create dns response with ttl = 0
        let mut dns_response =
            DnsMessage::new_query_message(
                domain_name,
                Qtype::A,
                Qclass::IN,
                0,
                false,
                1);
        // let mut truncated_header = dns_response.get_header();
        // truncated_header.set_tc(false);
        // dns_response.set_header(truncated_header);
        let mut answer: Vec<ResourceRecord> = Vec::new();
        let a_rdata = ARdata::new_from_addr(IpAddr::from([127, 0, 0, 1]));
        let rdata = Rdata::A(a_rdata);

        // Cero ttl
        let mut rr_cero_ttl = ResourceRecord::new(rdata.clone());
        rr_cero_ttl.set_ttl(0);
        answer.push(rr_cero_ttl);

        // Positive ttl
        let mut rr_ttl_1 = ResourceRecord::new(rdata.clone());
        rr_ttl_1.set_ttl(1);
        answer.push(rr_ttl_1);

        let mut rr_ttl_2 = ResourceRecord::new(rdata);
        rr_ttl_2.set_ttl(2);
        answer.push(rr_ttl_2);

        dns_response.set_answer(answer);
        assert_eq!(dns_response.get_answer().len(), 3);
        assert_eq!(resolver.get_cache().get_cache().len(), 0);

        resolver.store_data_cache(dns_response);
        assert_eq!(resolver.get_cache().get_cache().len(), 2);
    }

    #[test]
    fn save_cache_negative_answer(){
        let resolver = AsyncResolver::new(ResolverConfig::default());
        resolver.cache.lock().unwrap().set_max_size(NonZeroUsize::new(1).unwrap());

        let domain_name = DomainName::new_from_string("banana.exaple".to_string());
        let mname = DomainName::new_from_string("a.root-servers.net.".to_string());
        let rname = DomainName::new_from_string("nstld.verisign-grs.com.".to_string());
        let serial = 2023112900;
        let refresh = 1800;
        let retry = 900;
        let expire = 604800;
        let minimum = 86400;

        //Create RR type SOA
        let mut soa_rdata = SoaRdata::new();
        soa_rdata.set_mname(mname);
        soa_rdata.set_rname(rname);
        soa_rdata.set_serial(serial);
        soa_rdata.set_refresh(refresh);
        soa_rdata.set_retry(retry);
        soa_rdata.set_expire(expire);
        soa_rdata.set_minimum(minimum);


        let rdata = Rdata::SOA(soa_rdata);
        let mut rr = ResourceRecord::new(rdata);
        rr.set_name(domain_name.clone());

        // Create dns response
        let mut dns_response =
            DnsMessage::new_query_message(
                domain_name,
                Qtype::A,
                Qclass::IN,
                0,
                false,
                1);
        let mut new_header = dns_response.get_header();
        new_header.set_aa(true);
        dns_response.set_header(new_header);

        // Save RR type SOA in Additional section of response
        dns_response.add_additionals(vec![rr]);

        resolver.save_negative_answers(dns_response.clone());

        let qtype_search = Qtype::A;
        assert_eq!(dns_response.get_answer().len(), 0);
        assert_eq!(dns_response.get_additional().len(), 1);
        assert_eq!(resolver.get_cache().get_cache().len(), 1);
        assert!(resolver.get_cache().get(dns_response.get_question().get_qname().clone(), qtype_search, Qclass::IN).is_some())

    }

    #[ignore = "Optional, not implemented"]
    #[tokio::test]
    async fn inner_lookup_negative_answer_in_cache(){
        let resolver = AsyncResolver::new(ResolverConfig::default());
        let mut cache = resolver.get_cache();
        let qtype = Qtype::A;
        cache.set_max_size(NonZeroUsize::new(9).unwrap());

        let domain_name = DomainName::new_from_string("banana.exaple".to_string());

        //Create RR type SOA
        let mname = DomainName::new_from_string("a.root-servers.net.".to_string());
        let rname = DomainName::new_from_string("nstld.verisign-grs.com.".to_string());
        let serial = 2023112900;
        let refresh = 1800;
        let retry = 900;
        let expire = 604800;
        let minimum = 86400;

        let mut soa_rdata = SoaRdata::new();
        soa_rdata.set_mname(mname);
        soa_rdata.set_rname(rname);
        soa_rdata.set_serial(serial);
        soa_rdata.set_refresh(refresh);
        soa_rdata.set_retry(retry);
        soa_rdata.set_expire(expire);
        soa_rdata.set_minimum(minimum);

        let rdata = Rdata::SOA(soa_rdata);
        let mut rr = ResourceRecord::new(rdata);
        rr.set_name(domain_name.clone());

        // Add negative answer to cache
        let mut cache  = resolver.get_cache();
        cache.set_max_size(NonZeroUsize::new(9).unwrap());
        cache.add_negative_answer(domain_name.clone(),qtype ,Qclass::IN, rr.clone());
        let mut cache_guard = resolver.cache.lock().unwrap();
        *cache_guard = cache;

        assert_eq!(resolver.get_cache().get_cache().len(), 1);

        let qclass = Qclass::IN;
        let response = resolver.inner_lookup(domain_name,qtype,qclass).await.unwrap();

        assert_eq!(resolver.get_cache().get_cache().len(), 1);
        assert_eq!(response.to_dns_msg().get_answer().len(), 0);
        assert_eq!(response
            .to_dns_msg()
            .get_additional()
            .len(), 1);
        assert_eq!(response
            .to_dns_msg()
            .get_header()
            .get_rcode(), 3);
    }

    // TODO: Finish tests, it shoudl verify that we can send several asynchroneous queries concurrently
    #[tokio::test]
    async fn test3(){
        let resolver = Arc::new(AsyncResolver::new(ResolverConfig::default()));
        let qtype = Qtype::A;
        let qclass = Qclass::IN;

        let domain_name = DomainName::new_from_string("example.com".to_string());
        let resolver_1 = resolver.clone();
        let resolver_2 = resolver.clone();

        let _result: (Result<LookupResponse, ResolverError>, Result<LookupResponse, ResolverError>) = tokio::join!(
            resolver_1.inner_lookup(domain_name.clone(), qtype.clone(), qclass.clone()),
            resolver_2.inner_lookup(domain_name.clone(), qtype.clone(), qclass.clone())
        );
    }


}<|MERGE_RESOLUTION|>--- conflicted
+++ resolved
@@ -270,45 +270,6 @@
         );
 
         // TODO: get parameters from config
-<<<<<<< HEAD
-        let upper_limit_of_retransmission = 3;
-        let number_of_server_to_query = 3;
-
-        // Start interval used by The Berkeley stub-resolver
-        let mut interval = max(2, 5/number_of_server_to_query);
-
-        // The Berkeley resolver uses 45 seconds of maximum time out
-        let max_interval = 45;  
-
-        // Retransmission loop for a single server
-        // The resolver cycles through servers and at the end of a cycle, backs off 
-        // the time out exponentially.
-        let mut iter = 0..upper_limit_of_retransmission;
-        let mut lookup_response = lookup_strategy.lookup_run(tokio::time::Duration::from_secs(interval)).await;
-        while let Some(_retransmission) = iter.next() {
-            if let Ok(ref r) = lookup_response {
-                // When rcode is 0 or 3, the response is valid
-                match r.to_dns_msg().get_header().get_rcode() {
-                    0 => break,
-                    3 => break,
-                    _ => {}
-                }
-            }
-            // Exponencial backoff
-            if interval < max_interval {
-                interval = interval*2;
-            }
-            // TODO: Change the timeout parameters in send instead of using sleep
-            tokio::time::sleep(tokio::time::Duration::from_secs(interval)).await;
-            lookup_response = lookup_strategy.lookup_run(tokio::time::Duration::from_secs(interval)).await;
-        }
-
-        // Cache data
-        if let Ok(ref r) = lookup_response {
-            self.store_data_cache(r.to_dns_msg().clone());
-        }
-
-=======
         let upper_limit_of_retransmission = self.config.get_retry();
         let number_of_server_to_query = self.config.get_name_servers().len() as u64;
 
@@ -365,43 +326,8 @@
             tokio::time::sleep(tokio::time::Duration::from_secs(interval)).await;
             lookup_response = lookup_strategy.lookup_run(tokio::time::Duration::from_secs(interval)).await;
         }
->>>>>>> 76077394
         return lookup_response;
     }
-
-    // /// Performs the query of the given IP address.
-    // async fn query_transmission(upper_limit_of_retransmission: u8, start_interval: u8, max_interval: u8) -> Result<LookupResponse, ResolverError>{
-    //     // Start interval used by The Berkeley stub-resolver
-    //     let mut interval = start_interval;
-
-    //     // Retransmission loop for a single server
-    //     // The resolver cycles through servers and at the end of a cycle, backs off 
-    //     // the time out exponentially.
-    //     let mut iter = 0..upper_limit_of_retransmission;
-    //     let mut lookup_response = lookup_strategy.lookup_run(tokio::time::Duration::from_secs(interval)).await;
-    //     while let Some(_retransmission) = iter.next() {
-    //         if let Ok(ref r) = lookup_response {
-    //             // When rcode is 0 or 3, the response is valid
-    //             match r.to_dns_msg().get_header().get_rcode() {
-    //                 0 => break,
-    //                 3 => break,
-    //                 _ => {}
-    //             }
-    //         }
-    //         // Exponencial backoff
-    //         if interval < max_interval {
-    //             interval = interval*2;
-    //         }
-    //         // TODO: Change the timeout parameters in send instead of using sleep
-    //         tokio::time::sleep(tokio::time::Duration::from_secs(interval)).await;
-    //         lookup_response = lookup_strategy.lookup_run(tokio::time::Duration::from_secs(interval)).await;
-    //     }
-    // }
-
-
-
-
-
 
     /// Performs the reverse query of the given IP address.
     ///
@@ -478,11 +404,7 @@
             .iter()
             .for_each(|rr| {
                 if rr.get_ttl() > 0 {
-<<<<<<< HEAD
-                    cache.add(rr.get_name(), rr.clone(), response.get_question().get_qtype(), response.get_question().get_qclass());
-=======
                     cache.add(rr.get_name(), rr.clone(), response.get_question().get_qtype(), response.get_question().get_qclass(), Some(response.get_header().get_rcode()));
->>>>>>> 76077394
                 }
             });
 
@@ -1014,11 +936,7 @@
         let a_rdata = ARdata::new_from_addr(IpAddr::from_str("93.184.216.34").unwrap());
         let a_rdata = Rdata::A(a_rdata);
         let resource_record = ResourceRecord::new(a_rdata);
-<<<<<<< HEAD
-        resolver.cache.lock().unwrap().add(domain_name, resource_record, Qtype::A, Qclass::IN);
-=======
         resolver.cache.lock().unwrap().add(domain_name, resource_record, Qtype::A, Qclass::IN, None);
->>>>>>> 76077394
 
         let domain_name = DomainName::new_from_string("example.com".to_string());
         let response = resolver.inner_lookup(domain_name, Qtype::A, Qclass::IN).await;
@@ -1045,11 +963,7 @@
         let a_rdata = ARdata::new_from_addr(IpAddr::from_str("93.184.216.34").unwrap());
         let a_rdata = Rdata::A(a_rdata);
         let resource_record = ResourceRecord::new(a_rdata);
-<<<<<<< HEAD
-        cache.add(domain_name, resource_record, Qtype::A, Qclass::IN);
-=======
         cache.add(domain_name, resource_record, Qtype::A, Qclass::IN, None);
->>>>>>> 76077394
         }
 
         let domain_name = DomainName::new_from_string("example.com".to_string());
