--- conflicted
+++ resolved
@@ -517,27 +517,9 @@
         
         
 
-<<<<<<< HEAD
-        match host_name.split_once('.') {
-            Some((firs_label, rest_hostname)) => {
-                if firs_label.to_string() == "*" {
-                    let rest_domainame = domain_validity_syntax(rest_hostname.to_string()).unwrap();
-                    host_name = firs_label.to_owned() +"."+ &rest_domainame ;
-                }else{
-                    println!("adsada {}", host_name);
-                    host_name = domain_validity_syntax(host_name).unwrap();
-                }
-            }
-            _ => {
-                if host_name.to_string() != "*" {
-                    host_name = domain_validity_syntax(host_name).unwrap();
-                }
-            }
-=======
         for value in iter{
             line_left_to_process.push_str(value);
             line_left_to_process.push(' ');
->>>>>>> 3587a24b
         }
         
                 
