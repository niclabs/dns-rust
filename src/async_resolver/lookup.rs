use crate::client::client_error::ClientError;
use crate::domain_name::DomainName;
use crate::message::DnsMessage;
use crate::message::header::Header;
use crate::client::client_connection::ClientConnection;
use crate::message::class_qclass::Qclass;
use crate::message::type_qtype::Qtype;
use rand::{thread_rng, Rng};
use tokio::net::tcp;
use super::lookup_response::LookupResponse;
use super::resolver_error::ResolverError;
use super::server_info::ServerInfo;
use std::sync::{Mutex,Arc};
use crate::client::client_connection::ConnectionProtocol;
use crate::async_resolver::config::ResolverConfig;
use crate::client::udp_connection::ClientUDPConnection;
use crate::client::tcp_connection::ClientTCPConnection;
use tokio::time::timeout;
use std::num::NonZeroUsize;
use crate::client::udp_connection;

/// Struct that represents the execution of a lookup.
/// 
/// The result of the lookup is stored in the `query_answer` field.
/// First it is initialized with an empty `DnsMessage` and then it is updated
/// with the response of the query.
/// 
/// The lookup is done asynchronously after calling the asynchronoyus 
/// `lookup_run` method.
pub struct LookupStrategy {
    /// Domain Name associated with the query.
    name: DomainName,
    /// Qtype of search query
    record_type: Qtype,
    /// Qclass of the search query
    record_class: Qclass,
    /// Resolver configuration.
    config: ResolverConfig,
    /// Reference to the response of the query.
    pub query_answer: Arc<std::sync::Mutex<Result<DnsMessage, ResolverError>>>,
}
    
impl LookupStrategy {

    /// Creates a new `LookupStrategy` with the given configuration.
    pub fn new(
        name: DomainName,
        qtype: Qtype,
        qclass: Qclass,
        config: ResolverConfig,
        
    ) -> Self {
        Self { 
            name: name,
            record_type: qtype,
            record_class: qclass,
            config: config,
            query_answer: Arc::new(Mutex::new(Err(ResolverError::EmptyQuery))), 
        }
    }

    /// Executes the lookup of the Domain Name asynchronously.
    /// 
    /// This function performs the lookup of the requested records asynchronously.
    /// It returns a `LookupResponse` with the response of the query.
    /// 
    /// TODO: make lookup_run specific to a single SERVER, it receives the server where it should be quering 
    pub async fn lookup_run(
        &mut self,
        timeout: tokio::time::Duration,           
    ) -> Result<LookupResponse, ResolverError> {
        let response=  
        self.query_answer.clone();

        let name = self.name.clone();
        let record_type = self.record_type;
        let record_class = self.record_class;
        let config = self.config.clone();
        
        let result_response = execute_lookup_strategy(
            name, 
            record_type,
            record_class,
            config.get_name_servers(), 
            config,
            response,
            timeout).await;
        return result_response;
    }
}

/// Perfoms the lookup of a Domain Name acting as a Stub Resolver.
/// 
/// This function performs the lookup of the requested records asynchronously. 
/// After creating the query with the given parameters, the function sends it to 
/// the name servers specified in the configuration. 
/// 
/// When a response is received, the function performs the parsing of the response 
/// to a `DnsMessage`. After the response is checked, the function updates the 
/// value of the reference in `response_arc` with the parsed response.
/// 
/// [RFC 1034]: https://datatracker.ietf.org/doc/html/rfc1034#section-5.3.1
/// 
/// 5.3.1. Stub resolvers
/// 
/// One option for implementing a resolver is to move the resolution
/// function out of the local machine and into a name server which supports
/// recursive queries.  This can provide an easy method of providing domain
/// service in a PC which lacks the resources to perform the resolver
/// function, or can centralize the cache for a whole local network or
/// organization.
/// 
/// All that the remaining stub needs is a list of name server addresses
/// that will perform the recursive requests.  This type of resolver
/// presumably needs the information in a configuration file, since it
/// probably lacks the sophistication to locate it in the domain database.
/// The user also needs to verify that the listed servers will perform the
/// recursive service; a name server is free to refuse to perform recursive
/// services for any or all clients.  The user should consult the local
/// system administrator to find name servers willing to perform the
/// service.
///
/// This type of service suffers from some drawbacks.  Since the recursive
/// requests may take an arbitrary amount of time to perform, the stub may
/// have difficulty optimizing retransmission intervals to deal with both
/// lost UDP packets and dead servers; the name server can be easily
/// overloaded by too zealous a stub if it interprets retransmissions as new
/// requests.  Use of TCP may be an answer, but TCP may well place burdens
/// on the host's capabilities which are similar to those of a real
/// resolver.
/// 
/// # Example
/// ```
/// let domain_name = DomainName::new_from_string("example.com".to_string());
/// let cache = DnsCache::new();
/// let waker = None;
/// let query =  Arc::new(Mutex::new(future::err(ResolverError::EmptyQuery).boxed()));
///
/// let google_server:IpAddr = IpAddr::V4(Ipv4Addr::new(8, 8, 8, 8));
/// let timeout: Duration = Duration::from_secs(20);
///
/// let conn_udp:ClientUDPConnection = ClientUDPConnection::new(google_server, timeout);
/// let conn_tcp:ClientTCPConnection = ClientTCPConnection::new(google_server, timeout);
/// 
/// let config = ResolverConfig::default();
/// let record_type = Qtype::A;
/// 
/// let name_servers = vec![(conn_udp,conn_tcp)];
/// let response = execute_lookup_strategy(domain_name,record_type, cache, name_servers, waker,query,config).await.unwrap();
/// ```
pub async fn execute_lookup_strategy(
    name: DomainName,
    record_type: Qtype,
    record_class: Qclass,
    name_servers: Vec<ServerInfo>,
    config: ResolverConfig,
    response_arc: Arc<std::sync::Mutex<Result<DnsMessage, ResolverError>>>,
    timeout: tokio::time::Duration,
) -> Result<LookupResponse, ResolverError>  {
    // Create random generator
    let mut rng = thread_rng();

    // Create query id
    let query_id: u16 = rng.gen();

    // Create query
    let new_query = DnsMessage::new_query_message(
        name.clone(),
        record_type,
        record_class,
        0,
        false,
        query_id
    );

    // Create Server failure query 
    let mut response = new_query.clone(); 
    let mut new_header: Header = response.get_header();
    new_header.set_rcode(2); 
    new_header.set_qr(true);
    response.set_header(new_header);

    let mut result_dns_msg: Result<DnsMessage, ResolverError> = Ok(response.clone());
    let server_in_use = 0; 

    // Get guard to modify the response
    let mut response_guard = response_arc.lock().unwrap();

    let connections = name_servers.get(server_in_use).unwrap(); // FIXME: conn error
    result_dns_msg = 
    tokio::time::timeout(timeout, 
        send_query_resolver_by_protocol(
            timeout,
            config.get_protocol(),
            new_query.clone(),
            result_dns_msg.clone(),
            connections,
            )).await
            .unwrap_or_else(|_| {
                Err(ResolverError::Message("Execute Strategy Timeout Error".into()))
            });  
    
    *response_guard = result_dns_msg.clone();

    result_dns_msg.and_then(|dns_msg| Ok(LookupResponse::new(dns_msg)))
}

///  Sends a DNS query to a resolver using the specified connection protocol.
/// 
///  This function takes a DNS query, a result containing a DNS message,
///  and connection information. Depending on the specified protocol (UDP or TCP),
///  it sends the query using the corresponding connection and updates the result
///  with the parsed response.
async fn send_query_resolver_by_protocol(
    timeout: tokio::time::Duration,
    protocol: ConnectionProtocol,
    query:DnsMessage,
    mut result_dns_msg: Result<DnsMessage, ResolverError>, 
    connections:  &ServerInfo,
)
->  Result<DnsMessage, ResolverError>{
    let query_id = query.get_query_id();

    match protocol{ 
        ConnectionProtocol::UDP => {
            let mut udp_connection = connections.get_udp_connection().clone();
            udp_connection.set_timeout(timeout);
            let result_response = udp_connection.send(query.clone()).await;
            result_dns_msg = parse_response(result_response,query_id);
        }
        ConnectionProtocol::TCP => {
            let mut tcp_connection = connections.get_tcp_connection().clone();
            tcp_connection.set_timeout(timeout);
            let result_response = tcp_connection.send(query.clone()).await;
            result_dns_msg = parse_response(result_response,query_id);
        }
        _ => {},
    }; 
    
    result_dns_msg
}

/// Parse the received response datagram to a `DnsMessage`.
/// 
/// [RFC 1035]: https://datatracker.ietf.org/doc/html/rfc1035#section-7.3
/// 
/// 7.3. Processing responses
/// The first step in processing arriving response datagrams is to parse the
/// response.  This procedure should include:
/// 
///    - Check the header for reasonableness.  Discard datagrams which
///      are queries when responses are expected.
/// 
///    - Parse the sections of the message, and insure that all RRs are
///      correctly formatted.
/// 
///    - As an optional step, check the TTLs of arriving data looking
///      for RRs with excessively long TTLs.  If a RR has an
///      excessively long TTL, say greater than 1 week, either discard
///      the whole response, or limit all TTLs in the response to 1
///      week.
fn parse_response(response_result: Result<Vec<u8>, ClientError>, query_id:u16) -> Result<DnsMessage, ResolverError> {
    let dns_msg = response_result.map_err(Into::into)
        .and_then(|response_message| {
            DnsMessage::from_bytes(&response_message)
                .map_err(|_| ResolverError::Parse("The name server was unable to interpret the query.".to_string()))
        })?;
    let header = dns_msg.get_header();
    
    // check Header
    header.format_check()
    .map_err(|e| ResolverError::Parse(format!("Error formated Header: {}", e)))?;

    // Check ID
    if dns_msg.get_query_id() != query_id {
        return  Err(ResolverError::Parse("Error expected ID from query".to_string()))
    }

    if header.get_qr() {
        return Ok(dns_msg);
    }
    Err(ResolverError::Parse("Message is a query. A response was expected.".to_string()))
}

#[cfg(test)]
mod async_resolver_test {
    use crate::async_resolver::server_info;
    // use tokio::runtime::Runtime;
    use crate::message::rdata::a_rdata::ARdata;
    use crate::message::rdata::Rdata;
    use crate::message::resource_record::ResourceRecord;
    use crate::{ domain_name::DomainName, dns_cache::DnsCache};
    use std::net::{IpAddr, Ipv4Addr, SocketAddr};
    use std::str::FromStr;
    use std::time::Duration;
    use std::num::NonZeroUsize;
    use super::*;
   
    #[test]
    fn lookup() {

        let domain_name = DomainName::new_from_string("example.com".to_string());
        let domain_name_cache = DomainName::new_from_string("test.com".to_string());
        let config: ResolverConfig = ResolverConfig::default();
        
        let mut cache: DnsCache = DnsCache::new(NonZeroUsize::new(20));

        let record_type = Qtype::A;
        let record_class = Qclass::IN;

        let a_rdata = Rdata::A(ARdata::new());
        let resource_record = ResourceRecord::new(a_rdata);
<<<<<<< HEAD
        cache.add(domain_name_cache, resource_record, record_type, record_class);
=======
        cache.add(domain_name_cache, resource_record, record_type, record_class, None);
>>>>>>> 76077394

        

        let lookup_future = LookupStrategy::new(
            domain_name,
            record_type,
            record_class,
            config,
        );

        assert_eq!(lookup_future.name, DomainName::new_from_string("example.com".to_string()));
        assert_eq!(lookup_future.config.get_addr(),SocketAddr::new(IpAddr::V4(Ipv4Addr::new(127, 0, 0, 1)), 5333));
    }
     
    #[tokio::test]
    async fn execute_lookup_strategy_a_response() {
        let domain_name: DomainName = DomainName::new_from_string("example.com".to_string());

        let google_server:IpAddr = IpAddr::V4(Ipv4Addr::new(8, 8, 8, 8));
        let timeout: Duration = Duration::from_secs(20);

        let conn_udp:ClientUDPConnection = ClientUDPConnection::new(google_server, timeout);
        let conn_tcp:ClientTCPConnection = ClientTCPConnection::new(google_server, timeout);

        let config = ResolverConfig::default();
        let record_type = Qtype::A;
        let record_class = Qclass::IN;
        let server_info = server_info::ServerInfo::new_with_ip(google_server,conn_udp, conn_tcp);
        let name_servers = vec![server_info];
        let response_arc = Arc::new(Mutex::new(Err(ResolverError::EmptyQuery)));

        let response = execute_lookup_strategy(
            domain_name,
            record_type,
            record_class, 
            name_servers, 
            config,
            response_arc,
            timeout
        ).await;

        println!("response {:?}", response);

        assert_eq!(response
            .clone()
            .unwrap()
            .to_dns_msg()
            .get_header()
            .get_qr(),
            true);
        assert_ne!(response
            .unwrap()
            .to_dns_msg()
            .get_answer()
            .len(), 
            0);
    }   

    #[tokio::test]
    async fn execute_lookup_strategy_ns_response() {
        let domain_name = DomainName::new_from_string("example.com".to_string());
    
        // Create vect of name servers
        let google_server:IpAddr = IpAddr::V4(Ipv4Addr::new(8, 8, 8, 8));
        let timeout: Duration = Duration::from_secs(20);

        let conn_udp:ClientUDPConnection = ClientUDPConnection::new(google_server, timeout);
        let conn_tcp:ClientTCPConnection = ClientTCPConnection::new(google_server, timeout);

        let server_info = server_info::ServerInfo::new_with_ip(google_server,conn_udp, conn_tcp);
        let config = ResolverConfig::default();
        let record_type = Qtype::NS;
        let record_class = Qclass::IN;
        let name_servers = vec![server_info];
        let response_arc = Arc::new(Mutex::new(Err(ResolverError::EmptyQuery)));
        
        let response = execute_lookup_strategy(
            domain_name, 
            record_type, 
            record_class,
            name_servers, 
            config,
            response_arc,
            timeout
        ).await.unwrap();

        assert_eq!(response
            .to_dns_msg()
            .get_header()
            .get_qr(),true);
        // This changes depending on the server we're using
        assert!(response
            .to_dns_msg()
            .get_header().get_ancount() >= 1);
    } 

    #[tokio::test]
    async fn execute_lookup_strategy_ch_response() {
        let domain_name = DomainName::new_from_string("example.com".to_string());

        let google_server:IpAddr = IpAddr::V4(Ipv4Addr::new(8, 8, 8, 8));
        let timeout: Duration = Duration::from_secs(20);

        let conn_udp:ClientUDPConnection = ClientUDPConnection::new(google_server, timeout);
        let conn_tcp:ClientTCPConnection = ClientTCPConnection::new(google_server, timeout);
        let server_info = server_info::ServerInfo::new_with_ip(google_server,conn_udp, conn_tcp);
        let config = ResolverConfig::default();
        let record_type = Qtype::A;
        let record_class = Qclass::CH;
        let name_servers = vec![server_info];
        let response_arc = Arc::new(Mutex::new(Err(ResolverError::EmptyQuery)));

        let response = execute_lookup_strategy(
            domain_name,
            record_type,
            record_class, 
            name_servers,
            config,
            response_arc,
            timeout
        ).await.unwrap();


        assert_eq!(response
            .to_dns_msg()
            .get_header()
            .get_qr(),true);
        assert_eq!(response
            .to_dns_msg()
            .get_answer()
            .len(),0);
    } 
    #[tokio::test] 
    async fn execute_lookup_strategy_max_tries_0() {
       
        let max_retries = 0;

        let domain_name = DomainName::new_from_string("example.com".to_string());
        let timeout = Duration::from_secs(2);
        let record_type = Qtype::A;
        let record_class = Qclass::IN;
        let response_arc = Arc::new(Mutex::new(Err(ResolverError::EmptyQuery)));
    
        let mut config: ResolverConfig = ResolverConfig::default();
        let non_existent_server:IpAddr = IpAddr::V4(Ipv4Addr::new(44, 44, 1, 81)); 

        let google_server:IpAddr = IpAddr::V4(Ipv4Addr::new(1, 1, 1, 1)); 
            
        config.set_retry(max_retries);
    
        let conn_udp_non:ClientUDPConnection = ClientUDPConnection::new(non_existent_server, timeout);
        let conn_tcp_non:ClientTCPConnection = ClientTCPConnection::new(non_existent_server, timeout);

        let conn_udp_google:ClientUDPConnection = ClientUDPConnection::new(google_server, timeout);
        let conn_tcp_google:ClientTCPConnection = ClientTCPConnection::new(google_server, timeout);
        let server_info_config_1 = server_info::ServerInfo::new_with_ip(google_server,conn_udp_google, conn_tcp_google);
        let server_info_config_2 = server_info::ServerInfo::new_with_ip(non_existent_server,conn_udp_non, conn_tcp_non);
        let server_info_1 = server_info::ServerInfo::new_with_ip(google_server,conn_udp_google, conn_tcp_google);
        let server_info_2 = server_info::ServerInfo::new_with_ip(non_existent_server,conn_udp_non, conn_tcp_non);
        config.set_name_servers(vec![server_info_config_1, server_info_config_2]);
            
        let name_servers =vec![server_info_1, server_info_2];
        let response = execute_lookup_strategy(
            domain_name, 
            record_type, 
            record_class,
            name_servers,
            config,
            response_arc,
            timeout
        ).await;
        println!("response {:?}",response);
            
        assert!(response.is_ok());
        assert!(response
            .clone()
            .unwrap()
            .to_dns_msg()
            .get_answer()
            .len() == 0);
        assert_eq!(response
            .unwrap()
            .to_dns_msg()
            .get_header()
            .get_rcode(), 2);
    }
           

    #[tokio::test] 
    async fn execute_lookup_strategy_max_tries_1() {
        let max_retries = 1;
        let domain_name = DomainName::new_from_string("example.com".to_string());
        let timeout = Duration::from_secs(2);
        let record_type = Qtype::A;
        let record_class = Qclass::IN;
        let response_arc = Arc::new(Mutex::new(Err(ResolverError::EmptyQuery)));
    
        let mut config: ResolverConfig = ResolverConfig::default();
        let non_existent_server:IpAddr = IpAddr::V4(Ipv4Addr::new(44, 44, 1, 81)); 

        let google_server:IpAddr = IpAddr::V4(Ipv4Addr::new(1, 1, 1, 1)); 
            
        config.set_retry(max_retries);
    
        let conn_udp_non:ClientUDPConnection = ClientUDPConnection::new(non_existent_server, timeout);
        let conn_tcp_non:ClientTCPConnection = ClientTCPConnection::new(non_existent_server, timeout);

        let conn_udp_google:ClientUDPConnection = ClientUDPConnection::new(google_server, timeout);
        let conn_tcp_google:ClientTCPConnection = ClientTCPConnection::new(google_server, timeout);
        let server_info_1 = server_info::ServerInfo::new_with_ip(google_server,conn_udp_google, conn_tcp_google);
        let server_info_2 = server_info::ServerInfo::new_with_ip(non_existent_server,conn_udp_non, conn_tcp_non);
        let server_info_config_1 = server_info::ServerInfo::new_with_ip(google_server,conn_udp_google, conn_tcp_google);
        let server_info_config_2 = server_info::ServerInfo::new_with_ip(non_existent_server,conn_udp_non, conn_tcp_non);
        config.set_name_servers(vec![server_info_config_1, server_info_config_2]);
            
        let name_servers =vec![server_info_2, server_info_1];
        let response = execute_lookup_strategy(
            domain_name, 
            record_type, 
            record_class,
            name_servers,
            config,
            response_arc,
            timeout
        ).await.unwrap(); // FIXME: add match instead of unwrap, the timeout error corresponds to
        // IO error in ResolverError
        println!("response {:?}",response);

       assert!(response
        .to_dns_msg()
        .get_answer()
        .len() == 0);
       assert_eq!(response
        .to_dns_msg()
        .get_header()
        .get_rcode(), 2);
       assert!(response
        .to_dns_msg()
        .get_header()
        .get_ancount() == 0)
    }

    #[tokio::test] // TODO: finish up test
    async fn lookup_ip_cache_test() {
        let domain_name = DomainName::new_from_string("example.com".to_string());
        let record_type = Qtype::A;
        let record_class = Qclass::IN;
        let config: ResolverConfig = ResolverConfig::default();
        let addr = IpAddr::from_str("93.184.216.34").unwrap();
        let a_rdata = ARdata::new_from_addr(addr);
        let rdata = Rdata::A(a_rdata);
        let rr = ResourceRecord::new(rdata);

        let mut cache = DnsCache::new(NonZeroUsize::new(1));
        
<<<<<<< HEAD
        cache.add(domain_name.clone(), rr, record_type, record_class);
=======
        cache.add(domain_name.clone(), rr, record_type, record_class, None);
>>>>>>> 76077394

        let query_sate = Arc::new(Mutex::new(Err(ResolverError::EmptyQuery)));

        let _response_future = execute_lookup_strategy(
            domain_name, 
            record_type, 
            record_class,
            config.get_name_servers(),
            config, 
            query_sate,
            tokio::time::Duration::from_secs(3)).await;
    }  
    


    #[test]
    #[ignore] //FIXME:
    fn parse_response_ok() {
        let bytes: [u8; 50] = [
            //test passes with this one
            0b00100100, 0b10010101, 0b10010010, 0b00000000, 0, 1, 0b00000000, 1, 0, 0, 0, 0, 4, 116,
            101, 115, 116, 3, 99, 111, 109, 0, 0, 16, 0, 1, 3, 100, 99, 99, 2, 99, 108, 0, 0, 16, 0,
            1, 0, 0, 0b00010110, 0b00001010, 0, 6, 5, 104, 101, 108, 108, 111,
        ];
        let query_id = 0b00100100;
        let response_result: Result<Vec<u8>, ClientError> = Ok(bytes.to_vec());
        let response_dns_msg = parse_response(response_result,query_id);
        println!("[###############] {:?}",response_dns_msg);
        assert!(response_dns_msg.is_ok());
        if let Ok(dns_msg) = response_dns_msg {
            assert_eq!(dns_msg.get_header().get_qr(), true); // response (1)
            assert_eq!(dns_msg.get_header().get_ancount(), 1);
            assert_eq!(dns_msg.get_header().get_rcode(), 0);
            println!("The message is: {:?}", dns_msg);
        }
    }

    #[test]
    #[ignore]
    fn parse_response_query() {
        let bytes: [u8; 50] = [
            //test passes with this one
            0b10100101, 0b10010101, 0b00010010, 0b00000000, 0, 1, 0b00000000, 1, 0, 0, 0, 0, 4, 116,
            101, 115, 116, 3, 99, 111, 109, 0, 0, 16, 0, 1, 3, 100, 99, 99, 2, 99, 108, 0, 0, 16, 0,
            1, 0, 0, 0b00010110, 0b00001010, 0, 6, 5, 104, 101, 108, 108, 111,
        ];
        let query_id = 0b10100101;
        let response_result: Result<Vec<u8>, ClientError> = Ok(bytes.to_vec());
        let response_dns_msg = parse_response(response_result,query_id);
        let err_msg = "Message is a query. A response was expected.".to_string();
        if let Err(ResolverError::Parse(err)) = response_dns_msg {
            assert_eq!(err, err_msg)
        } else {
            assert!(false);
        }
    }
    
    #[test]
    fn parse_error() {
        let bytes: [u8; 50] = [
            //test passes with this one
            0b10100101, 0b10010101, 0b00101010, 0b00001010, 0, 1, 0b00000000, 1, 0, 0, 0, 0, 4, 116,
            101, 115, 116, 3, 99, 111, 109, 0, 0, 16, 0, 1, 3, 100, 99, 99, 2, 99, 45, 0, 0, 16, 0,
            1, 0, 0, 0b00010110, 0b00001010, 0, 6, 5, 104, 101, 108, 108, 111,
        ];
        let query_id = 0b10100101;
        let response_result: Result<Vec<u8>, ClientError> = Ok(bytes.to_vec());
        let response_dns_msg = parse_response(response_result,query_id);
        let err_msg = "The name server was unable to interpret the query.".to_string();
        if let Err(ResolverError::Parse(err)) = response_dns_msg {
            assert_eq!(err, err_msg)
        } else {
            assert!(false);
        }
    }

    #[test]
    fn parse_error_domain_name() {
        let bytes: [u8; 50] = [
            //test passes with this one
            0b10100101, 0b10010101, 0b11111111, 0b11111111, 0, 1, 0b00000000, 1, 0, 0, 0, 0, 4, 116,
            101, 115, 64, 3, 99, 111, 109, 0, 0, 16, 0, 1, 3, 100, 99, 99, 2, 99, 108, 0, 0, 16, 0,
            1, 0, 0, 0b00010110, 0b00001010, 0, 6, 5, 104, 101, 108, 108, 111,
        ];
        let query_id = 0b10100101;
        let response_result: Result<Vec<u8>, ClientError> = Ok(bytes.to_vec());
        let response_dns_msg = parse_response(response_result,query_id);
        let err_msg = "The name server was unable to interpret the query.".to_string();

        if let Err(ResolverError::Parse(err)) = response_dns_msg {
            assert_eq!(err, err_msg)
        } else {
            assert!(false);
        }
    }
  
    // TODO: test empty response lookup_run
   
    // TODO: test lookup_run max rieswith max of 0 

}



    <|MERGE_RESOLUTION|>--- conflicted
+++ resolved
@@ -310,11 +310,7 @@
 
         let a_rdata = Rdata::A(ARdata::new());
         let resource_record = ResourceRecord::new(a_rdata);
-<<<<<<< HEAD
-        cache.add(domain_name_cache, resource_record, record_type, record_class);
-=======
         cache.add(domain_name_cache, resource_record, record_type, record_class, None);
->>>>>>> 76077394
 
         
 
@@ -570,11 +566,7 @@
 
         let mut cache = DnsCache::new(NonZeroUsize::new(1));
         
-<<<<<<< HEAD
-        cache.add(domain_name.clone(), rr, record_type, record_class);
-=======
         cache.add(domain_name.clone(), rr, record_type, record_class, None);
->>>>>>> 76077394
 
         let query_sate = Arc::new(Mutex::new(Err(ResolverError::EmptyQuery)));
 
