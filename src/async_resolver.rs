--- conflicted
+++ resolved
@@ -1,14 +1,13 @@
 pub mod config;
-pub mod resolution;
+pub mod lookup;
 pub mod lookup_response;
 pub mod resolver_error;
 pub mod server_info;
 pub mod slist;
-pub mod state_block;
 
 use self::lookup_response::LookupResponse;
 use crate::async_resolver::resolver_error::ResolverError;
-use crate::async_resolver::{config::ResolverConfig, resolution::Resolution};
+use crate::async_resolver::{config::ResolverConfig, lookup::LookupStrategy};
 use crate::client::client_connection::ConnectionProtocol;
 use crate::client::client_error::ClientError;
 use crate::domain_name::DomainName;
@@ -23,13 +22,7 @@
 use std::net::IpAddr;
 use std::time::SystemTime;
 use std::sync::{Arc, Mutex};
-<<<<<<< HEAD
-use std::vec;
-use std::collections::HashMap;
-
-=======
 use std::{env, vec};
->>>>>>> 4d54ef0e
 /// Asynchronous resolver for DNS queries.
 ///
 /// This struct contains a cache and a configuration for the resolver.
@@ -220,7 +213,7 @@
     /// response of the query which can translate the response to different formats.
     ///
     /// This lookup is done asynchronously using the `tokio` runtime. It calls the
-    /// asynchronous method `run()` of the `Resolution` struct. This method
+    /// asynchronous method `run()` of the `LookupStrategy` struct. This method
     /// is used to perform the DNS lookup and return the response of the query.
     ///
     /// If the response has an error, the method returns the corresponding `ResolverError`
@@ -279,7 +272,7 @@
              */
         }
 
-        let mut lookup_strategy = Resolution::new(query, self.config.clone());
+        let mut lookup_strategy = LookupStrategy::new(query, self.config.clone());
 
         // TODO: add general timeout
         let lookup_response = lookup_strategy.run().await;
@@ -972,103 +965,6 @@
         }
     }
 
-<<<<<<< HEAD
-    /// Test inner lookup cache
-    #[tokio::test]
-    async fn inner_lookup_cache_available() {
-        let resolver = AsyncResolver::new(ResolverConfig::default());
-        resolver
-            .cache
-            .lock()
-            .unwrap()
-            .set_max_size(NonZeroUsize::new(1).unwrap());
-
-        let domain_name = DomainName::new_from_string("example.com".to_string());
-        let a_rdata = ARdata::new_from_addr(IpAddr::from_str("93.184.216.34").unwrap());
-        let a_rdata = Rdata::A(a_rdata);
-        let resource_record = ResourceRecord::new(a_rdata);
-        resolver.cache.lock().unwrap().add_answer(
-            domain_name,
-            resource_record,
-            Some(Rrtype::A),
-            Rclass::IN,
-            None,
-        );
-
-        let domain_name = DomainName::new_from_string("example.com".to_string());
-        let response = resolver
-            .inner_lookup(domain_name, Rrtype::A, Rclass::IN)
-            .await;
-
-        if let Ok(msg) = response {
-            assert_eq!(msg.to_dns_msg().get_header().get_aa(), false);
-        } else {
-            panic!("No response from cache");
-        }
-    }
-
-    /// Test inner lookup without cache
-    #[tokio::test]
-    async fn inner_lookup_with_no_cache() {
-        let mut config = ResolverConfig::default();
-        config.set_cache_enabled(false);
-
-        let resolver = AsyncResolver::new(config);
-        {
-            let mut cache = resolver.cache.lock().unwrap();
-            cache.set_max_size(NonZeroUsize::new(1).unwrap());
-
-            let domain_name = DomainName::new_from_string("example.com".to_string());
-            let a_rdata = ARdata::new_from_addr(IpAddr::from_str("93.184.216.34").unwrap());
-            let a_rdata = Rdata::A(a_rdata);
-            let resource_record = ResourceRecord::new(a_rdata);
-            cache.add_answer(
-                domain_name,
-                resource_record,
-                Some(Rrtype::A),
-                Rclass::IN,
-                None,
-            );
-        }
-
-        let domain_name = DomainName::new_from_string("example.com".to_string());
-        let response = resolver
-            .inner_lookup(domain_name, Rrtype::A, Rclass::IN)
-            .await;
-
-        if let Ok(msg) = response {
-            assert_eq!(msg.to_dns_msg().get_header().get_aa(), false);
-        } else {
-            panic!("No response from nameserver");
-        }
-    }
-
-    /// Test cache data
-    #[tokio::test]
-    async fn cache_data() {
-        let mut resolver = AsyncResolver::new(ResolverConfig::default());
-        resolver
-            .cache
-            .lock()
-            .unwrap()
-            .set_max_size(NonZeroUsize::new(1).unwrap());
-        assert_eq!(resolver.cache.lock().unwrap().is_empty(), true);
-
-        let _response = resolver.lookup("example.com", "UDP", "A", "IN").await;
-        assert_eq!(
-            resolver.cache.lock().unwrap().is_cached(CacheKey::Primary(
-                Rrtype::A,
-                Rclass::IN,
-                DomainName::new_from_str("example.com")
-            )),
-            true
-        );
-        // TODO: Test special cases from RFC
-    }
-
-    #[ignore = "Taking too long"]
-=======
->>>>>>> 4d54ef0e
     #[tokio::test]
     async fn max_number_of_retry() {
         let mut config = ResolverConfig::default();
