--- conflicted
+++ resolved
@@ -1469,8 +1469,6 @@
         assert!(response.get_header().get_qr());
     }
 
-<<<<<<< HEAD
-=======
     #[test]
     fn add_edns0(){
         let mut dns_query_message =
@@ -1514,5 +1512,4 @@
         }
     }
 
->>>>>>> abdcc738
 }