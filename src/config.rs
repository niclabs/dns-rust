--- conflicted
+++ resolved
@@ -17,13 +17,8 @@
 // --------------------------------------------------
 
 // ------------- NameServer Config -------------------
-<<<<<<< HEAD
-pub static NAME_SERVER_IP: &'static str = "192.168.100.5";
+pub static NAME_SERVER_IP: &'static str = "127.0.0.1";
 pub static MASTER_FILES: [(&str,&str );1] = [("1034-scenario-6.1-root.txt", "")];
-=======
-pub static NAME_SERVER_IP: &'static str = "127.0.0.1";
-pub static MASTER_FILES: [&str; 1] = ["1034-scenario-6.1-root.txt"];
->>>>>>> 850feeb7
 pub static RECURSIVE_AVAILABLE: bool = true; // recursive name server available as default
                                              // ---------------------------------------------------
 pub static CHECK_MASTER_FILES: bool = true; // checks validity of master files as default