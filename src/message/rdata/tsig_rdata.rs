--- conflicted
+++ resolved
@@ -251,23 +251,14 @@
 
     /// Set the time signed attribute from an array of bytes.
     fn set_time_signed_from_bytes(&mut self, bytes: &[u8]){
-<<<<<<< HEAD
-        let time_signed = (bytes[0] as u64) << 56 
-                                | (bytes[1] as u64) << 48 
-                                | (bytes[2] as u64) << 40 
-                                | (bytes[3] as u64) << 32 
-                                | (bytes[4] as u64) << 24 
-                                | (bytes[5] as u64) << 16 
-                                | (0 as u64) << 8 
-                                | 0 as u64;
-=======
+
         let time_signed = (bytes[0] as u64) << 40
                                 | (bytes[1] as u64) << 32 
                                 | (bytes[2] as u64) << 24 
                                 | (bytes[3] as u64) << 16 
                                 | (bytes[4] as u64) << 8 
                                 | (bytes[5] as u64) << 0;
->>>>>>> 75122658
+
         self.set_time_signed(time_signed);
     }
 
