--- conflicted
+++ resolved
@@ -9,14 +9,7 @@
 
 * 1034 - Domain names, concepts and facilities. 
 * 1035 - Domain names, implementation and specification. 
-
-<<<<<<< HEAD
-## GitHub Actions
-
-GitHub Actions has been deployed to the repository. In the "main", "testing" and "bugfixes" branches. They are triggered when any of the aforementioned branches is pushed.
-
-When a change is made to the project and it is pushed, "cargo build" and "cargo run" are executed, causing it to be notified if all the tests were done.
-=======
+  
 ### In progress:
 
 * 1123 - Requirements for Internet Hosts -- Application and Support
@@ -136,7 +129,7 @@
 
 ### GitHub Actions
 
-To improve code quality GitHub Actions has been implemented in the repository, in the "main", "testing" and "bugfixes" branches. GitHub Actions has been configured to trigger when a commit is pushed to the project repository, running "cargo build" and "cargo run", and then all tests, finally showing an "x" if any test fails or a "✓" if all tests pass.
+To improve code quality GitHub Actions has been implemented in the repository. GitHub Actions has been configured to trigger when a commit is pushed to the project repository, running "cargo build" and "cargo run", and then all tests, finally showing an "x" if any test fails or a "✓" if all tests pass.
 
 ### Docker
 
@@ -146,5 +139,4 @@
 
 Javiera Alegria.
 - github user @Javi801
-- email javi@niclabs.cl
->>>>>>> 13b95afd
+- email javi@niclabs.cl