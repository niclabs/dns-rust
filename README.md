# Rust implementation of DNS library

This project aims to implement a DNS library in rustlang based on, and only on, DNS-related RFCs. 
A DNS Client and a DNS resolver can be built using this library.

Implementation in progress.

<<<<<<< HEAD
## Supported RFCs 

* 1034 - Domain names, concepts and facilities. 
* 1035 - Domain names, implementation and specification. 
  
### In progress:

* 1123 - Requirements for Internet Hosts -- Application and Support

* DNSSEC is not supported at the moment, but it will be eventually.

=======
>>>>>>> f74a68bb
## Getting started

### Prerequisites

As this library is build it in rustlang, is mandatory to have [**Rust**](https://www.rust-lang.org/learn/get-started) installed.

### Library installation

First to clone the repository:
```sh
git clone https://github.com/niclabs/dns-rust.git
```

Then to use the library there are three options:

1. Installing the library with `cargo install`. This option let us run the library with the command `dns_rust ...`, Install the library with the following command:
   ```sh
   cargo install --path <PATH>
   ```

   With the library installed it can be run it with `dns_rust` followed by any necessary option.

   ```sh
   dns_rust [options]
   ```

2. Using the library through `cargo` with cargo `cargo run`, accompanied by any neccessary option.
   ```sh
   cargo run [options]
   ```
3. Using the library's code in your new project. \
   Fisrt you need to add the dependency to your Cargo.toml file:

   ```toml
   [dependencies]
   dns_rust = { path = <PATH> }
   ```
   Then to use the Library in your Rust code Import the library at the beginning of your Rust file.
   
   
   ```rust
   use std::net::IpAddr;
   use dns_rust::async_resolver::AsyncResolver;
   use dns_rust::async_resolver::config::ResolverConfig;


   async fn resolver()-> Vec<IpAddr> {
      let config = ResolverConfig::default();
      let domain_name = "example.com";
      let transport_protocol = "TCP";
      let mut resolver = AsyncResolver::new(config);
      let ip_addresses = resolver.lookup_ip(domain_name, transport_protocol).await.unwrap();

      ip_addresses
   }
   ```

### Supported options configurations
Here it can be specified whether to run a *client* or a *resolver* :

| Argument | Description                                                      |
|----------|------------------------------------------------------------------|
|   `client`   | Execute a client that connects to the server and sends requests. |
|   `resolver`   | Runs a DNS resolver                                              |

#### Client

 - For the client there is three arguments:

   | Argument        | Description               |
   |-----------------|---------------------------|
   | `<SERVER>`      | DNS server ip             |
   | `<DOMAIN_NAME>` | Host name to query for IP |
   | `[OPTIONS]`     | EDNS0 options             |

- Six options:

   | Option                  | Description                                                              |
   |-------------------------|--------------------------------------------------------------------------| 
   | `--qtype <QTYPE>`       | Query type [default: A]                                                  |
   | `--qclass <QCLASS>`     | Query class [default: IN]                                                |
   | `--norecursive`         | Disables the use of recursion when specified                             |
   | `--payload <PAYLOAD>`   | Maximum payload for EDNS [default: 512]                                  |
   | `--noedns`              | Disables the use of EDNS when specified                                  |
   | `--protocol <PROTOCOL>` | Transport protocol, options: "UDP", "TCP", "TLS" [default: UDP]          |
   | `--tsig <TSIG>`         | TSIG arguments key, algorithm, fudge, time_signed, key_name, mac_request |


- And four EDNS0 options

   | EDNS0 option   | Description             |
   |----------------|-------------------------|
   | `+nsid`        | NSID option code        |
   | `+padding`     | PADDING option code     |
   | `+ede`         | EDE option code         |
   | `+zoneversion` | ZONEVERSION option code |
   

#### Resolver

- For the resolver there are two arguments:

   | Argument          | Description|
   |-------------------|------------| 
   | `<DOMAIN_NAME>`   | Host name to query |
   | `[NAMESERVER]...` | Recursive servers |

- And three options:

   | Option                  | Description|
   |-------------------------|------------| 
   | `--qtype <QTYPE>`       | Query type [default: A] |
   | `--qclass <QCLASS>`     |Query class [default: IN]|
   | `--protocol <PROTOCOL>` | Protocol [default: UDP] |

Additionally, the *client* and *resolver* have the command `-h` or `--help` to print the description of the structure and its usage.

## Examples

### 1. Client examples

#### 1.1 These commands runs a query for `example.com` using a client.

```sh
dns_rust client "1.1.1.1" "example.com"
```

or

```sh
cargo run client "1.1.1.1" "example.com"
```

#### 1.2 This command runs a query for `example.com` using a client with NSID EDNS option.

```sh
dns_rust client "1.1.1.1" "example.com" "+nsid"
```

#### 1.2 This command runs a query for `example.com` using a client multiple EDNS options.

<<<<<<< HEAD
To improve code quality GitHub Actions has been implemented in the repository. GitHub Actions has been configured to trigger when a commit is pushed to the project repository, running "cargo build" and "cargo run", and then all tests, finally showing an "x" if any test fails or a "✓" if all tests pass.
=======
```sh
dns_rust client "74.82.42.42" "example.com" "+nsid" "+padding"
```
>>>>>>> f74a68bb

#### 1.3 This command runs a query for `example.com` using a client with EDNS disabled.

```sh
dns_rust client --noedns "1.1.1.1" "example.com" 
```

#### 1.4 This command runs a query for `example.com` using a client with qtype = MX.

```sh
dns_rust client --qtype "MX" "1.1.1.1" "example.com" 
```

#### 1.5 This command runs a query for `example.com` using a client with qtype = MX and qclass = CH.

```sh
dns_rust client --qtype "MX" --qclass "CH" "1.1.1.1" "example.com" 
```

### 2. Resolver examples

#### 2.1 These commands runs a query for `example.com` running the system's default resolver.

```sh
dns_rust  resolver "example.com"
```
or

```sh
cargo run  resolver "example.com"
```

#### 2.2 This command runs a query for `example.com` running a resolver using the specified servers.

```sh
dns_rust resolver "example.com" "1.1.1.1" "8.8.8.8" 
```

#### 2.3 This command runs a query for `example.com` using TCP..

```sh
dns_rust resolver --protocol "TCP" "example.com" "1.1.1.1" "8.8.8.8"
```

#### 2.4 This command runs a query for `example.com` with qtype = MX using TCP.

```sh
dns_rust resolver --protocol "TCP" --qtype "MX" "example.com" 
```

## Supported RFCs

* 1034 - Domain names, concepts and facilities.
* 1035 - Domain names, implementation and specification.
* 1123 - Requirements for Internet Hosts -- Application and Support.
* 2181 - Clarifications to the DNS Specification.
* Negative Caching
   * 2308 - Negative Caching of DNS Queries (DNS NCACHE)
   * 9520 - Negative Caching of DNS Resolution Failures
* 3596 - DNS Extensions to Support IP Version 6
* 3597 - Handling of Unknown DNS Resource Record (RR) Types
* Edns0
   * 6891 - Extension Mechanisms for DNS (EDNS(0))
   * 5001 - DNS Name Server Identifier (NSID) Option
   * 7830 - The EDNS(0) Padding Option
   * 8914 - Extended DNS Errors
   * 9660 - The DNS Zone Version (ZONEVERSION) Option
* Tsig
   * 8945 - Secret Key Transaction Authentication for DNS (TSIG)

### In progress:

* DNSSEC is not supported at the moment, but it will be eventually.

## Contact

Javiera Alegria.
- github user @Javi801
- email javi@niclabs.cl<|MERGE_RESOLUTION|>--- conflicted
+++ resolved
@@ -5,20 +5,6 @@
 
 Implementation in progress.
 
-<<<<<<< HEAD
-## Supported RFCs 
-
-* 1034 - Domain names, concepts and facilities. 
-* 1035 - Domain names, implementation and specification. 
-  
-### In progress:
-
-* 1123 - Requirements for Internet Hosts -- Application and Support
-
-* DNSSEC is not supported at the moment, but it will be eventually.
-
-=======
->>>>>>> f74a68bb
 ## Getting started
 
 ### Prerequisites
@@ -160,13 +146,9 @@
 
 #### 1.2 This command runs a query for `example.com` using a client multiple EDNS options.
 
-<<<<<<< HEAD
-To improve code quality GitHub Actions has been implemented in the repository. GitHub Actions has been configured to trigger when a commit is pushed to the project repository, running "cargo build" and "cargo run", and then all tests, finally showing an "x" if any test fails or a "✓" if all tests pass.
-=======
 ```sh
 dns_rust client "74.82.42.42" "example.com" "+nsid" "+padding"
 ```
->>>>>>> f74a68bb
 
 #### 1.3 This command runs a query for `example.com` using a client with EDNS disabled.
 
