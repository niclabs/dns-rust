--- conflicted
+++ resolved
@@ -11,11 +11,7 @@
 
 
 #[allow(dead_code)]
-<<<<<<< HEAD
-pub fn run_resolver_for_testing(resolver_ip_port: &str,sbelt_root_ips:&'static [&'static str]) {
-=======
 pub fn run_resolver_for_testing(resolver_ip_port: &str,sbelt_root_ips: &'static [&'static str]) {
->>>>>>> 04646301
     // Channels
     let (add_sender_udp, add_recv_udp) = mpsc::channel();
     let (delete_sender_udp, delete_recv_udp) = mpsc::channel();
