--- conflicted
+++ resolved
@@ -19,16 +19,12 @@
     HmacSha1,
     HmacSha256,
 }
-<<<<<<< HEAD
-
-=======
 enum TsigErrorCode{
     BADSIG = 16,
     BADDKEY = 17,
     BADTIME = 18,
 
 }
->>>>>>> 51318697
 /*
 #[doc = r"This functions signs creates the signature of a DnsMessage with  a  key in bytes and the algName that will be used to encrypt the key."]
 fn sign_msg_old(mut query_msg:DnsMessage,key:&[u8], alg_name:TsigAlgorithm)->&[u8]{
