--- conflicted
+++ resolved
@@ -62,25 +62,6 @@
     msg.update_header_counters();
 }
 
-<<<<<<< HEAD
-
-
-#[test]
-fn see_dnssec_message() {
-    let mut query = DnsMessage::new_query_message(
-        DomainName::new_from_str("example.com"),
-        Rrtype::A,
-        Rclass::IN,
-        1,
-        true,
-        2000
-    );
-    add_opt_record_dns_message(&mut query, 4096, Rcode::NOERROR, true);
-    let expected = (4096,Rcode::NOERROR,0,true); 
-    assert_eq!(expected,
-               read_opt_rr(query.get_additional().pop().expect("No OPT Record!"))
-    )
-=======
 #[cfg(test)]
 mod dnssec_message_processing_tests {
     use crate::dnssec::dnssec_message::{add_opt_record_dns_message, read_opt_rr};
@@ -106,5 +87,4 @@
                    read_opt_rr(query.get_additional().pop().expect("No OPT Record!"))
         )
     }
->>>>>>> 4d54ef0e
 }