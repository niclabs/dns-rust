--- conflicted
+++ resolved
@@ -107,16 +107,11 @@
         let conn: &T = &self.get_conn();
         let ip_addr = conn.get_ip();
 
-<<<<<<< HEAD
-       let dns_response: DnsMessage = match conn.send(client_query) {
-            Ok(response_message) => {
-=======
        let dns_response: DnsMessage = match conn.send(client_query).await {
             Ok((response_message, ip)) => {
                 if ip != ip_addr {
                     return Err(ClientError::Message("The ip address of the server is not the same as the one in the connection."))?;
                 }
->>>>>>> b50b0045
                 match DnsMessage::from_bytes(&response_message) {
                     Ok(dns_message) => {
                         let additional = dns_message.get_additional();
