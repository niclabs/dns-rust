use crate::client::{udp_connection::ClientUDPConnection, tcp_connection::ClientTCPConnection,client_connection::ClientConnection };
use crate::client::client_connection::ConnectionProtocol;
<<<<<<< HEAD
use std::cmp::max;
=======
use crate::message::DnsMessage;
use std::cmp::max;
use std::option;
>>>>>>> abdcc738
use std::{net::{IpAddr,SocketAddr,Ipv4Addr}, time::Duration};

use super::server_info::ServerInfo;

const GOOGLE_PRIMARY_DNS_SERVER: [u8; 4] = [8, 8, 8, 8];
const GOOGLE_SECONDARY_DNS_SERVER: [u8; 4] = [8, 8, 4, 4];
const CLOUDFLARE_PRIMARY_DNS_SERVER: [u8; 4] = [1, 1, 1, 1];
const CLOUDFLARE_SECONDARY_DNS_SERVER: [u8; 4] = [1, 0, 0, 1];
const OPEN_DNS_PRIMARY_DNS_SERVER: [u8; 4] = [208, 67, 222, 222];
const OPEN_DNS_SECONDARY_DNS_SERVER: [u8; 4] = [208, 67, 220, 220];
const QUAD9_PRIMARY_DNS_SERVER: [u8; 4] = [9, 9, 9, 9];
const QUAD9_SECONDARY_DNS_SERVER: [u8; 4] = [149, 112, 112, 112];

#[derive(Clone, Debug, PartialEq, Eq)]

/// Configuration for the resolver.
/// 
/// This struct contains all the necessary configurations to create a new
/// resolver. This includes a list of connections to Name Servers, the socket
/// address of the resolver, the quantity of retries before the resolver
/// panic in a Temporary Error, availability of cache and recursive queries, 
/// the chosen transport protocol and the timeout for the connections.
pub struct ResolverConfig {
    /// Vector of tuples with the UDP and TCP connections to a Name Server.
    name_servers: Vec<ServerInfo>,
    /// Socket address of the resolver.
    bind_addr: SocketAddr,
    /// Maximum quantity of queries for each sent query. 
    /// 
    /// If this number is surpassed, the resolver is expected to panic in 
    /// a Temporary Error.
    retransmission_loop_attempts: u16,
    /// Activation of cache in this resolver.
    /// 
    /// This is whether the resolver uses cache or not.
    cache_enabled: bool,
    /// Availability of recursive queries in this resolver.
    /// 
    /// This is whether the resolver uses recursive queries or not.
    recursive_available: bool,
    /// Transport protocol for queries.
    /// 
    /// This is the transport protocol used by the resolver to send queries
    /// and corresponds to `ConnectionProtocol` enum type.
    protocol: ConnectionProtocol,
    /// Timeout for connections.
    /// 
    /// This corresponds a `Duration` type.
    timeout: Duration,
    max_retry_interval_seconds: u64,
    min_retry_interval_seconds: u64,
    // While local limits on the number of times a resolver will retransmit
    // a particular query to a particular name server address are
    // essential, the resolver should have a global per-request
    // counter to limit work on a single request.  The counter should
    // be set to some initial value and decremented whenever the
    // resolver performs any action (retransmission timeout,
    // retransmission, etc.)  If the counter passes zero, the request
    // is terminated with a temporary error.
    global_retransmission_limit: u16,
<<<<<<< HEAD
=======
    /// This is whether ends0 is enabled or not.
    ends0: bool,
    /// Max payload for the resolver.
    max_payload: u16,
    /// Version of endns0.
    ends0_version: u16,
    /// edns0 flags for the resolver.
    ends0_flags: u16,
    /// edns0 options for the resolver.
    ends0_options: Vec<u16>,
>>>>>>> abdcc738
}

impl ResolverConfig {
    /// Creates a ResolverConfig with the given address, protocol and timeout.
    /// 
    /// # Examples
    /// 
    /// ```
    /// use std::net::IpAddr;
    /// use std::time::Duration;
    /// use dns_resolver::client::client_connection::ConnectionProtocol;
    /// use dns_resolver::resolver::config::ResolverConfig;
    /// 
    /// let addr = IpAddr::V4(Ipv4Addr::new(192, 168, 0, 1));
    /// let protocol = ConnectionProtocol::UDP;
    /// let timeout = Duration::from_secs(TIMEOUT);
    /// let resolver_config = ResolverConfig::new(addr, protocol, timeout);
    /// assert_eq!(resolver_config.get_addr(), SocketAddr::new(addr, 53));
    /// ```
    pub fn new(
        resolver_addr: IpAddr, 
        protocol: ConnectionProtocol, 
        timeout: Duration,
        ) -> Self {
        let resolver_config: ResolverConfig = ResolverConfig {
            name_servers: Vec::new(),
            bind_addr: SocketAddr::new(resolver_addr, 53),
            retransmission_loop_attempts: 3,
            cache_enabled: true,
            recursive_available: false,
            protocol: protocol,
            timeout: timeout,
            max_retry_interval_seconds: 10,
            min_retry_interval_seconds: 1,
            global_retransmission_limit: 30,
<<<<<<< HEAD
=======
            ends0: false,
            max_payload: 512,
            ends0_version: 0,
            ends0_flags: 0,
            ends0_options: Vec::new(),
>>>>>>> abdcc738
        };
        resolver_config
    }
    
    pub fn default()-> Self {
        // FIXME: these are examples values
        let retransmission_loop_attempts = 3;
        let global_retransmission_limit = 30;
        let timeout = Duration::from_secs(45);
        let max_retry_interval_seconds = 60;

        let mut servers_info = Vec::new();
        servers_info.push(ServerInfo::new_from_addr(GOOGLE_PRIMARY_DNS_SERVER.into(), timeout));
        servers_info.push(ServerInfo::new_from_addr(CLOUDFLARE_PRIMARY_DNS_SERVER.into(), timeout));
        servers_info.push(ServerInfo::new_from_addr(OPEN_DNS_PRIMARY_DNS_SERVER.into(), timeout));
        servers_info.push(ServerInfo::new_from_addr(QUAD9_PRIMARY_DNS_SERVER.into(), timeout));
        servers_info.push(ServerInfo::new_from_addr(GOOGLE_SECONDARY_DNS_SERVER.into(), timeout));
        servers_info.push(ServerInfo::new_from_addr(CLOUDFLARE_SECONDARY_DNS_SERVER.into(), timeout));
        servers_info.push(ServerInfo::new_from_addr(OPEN_DNS_SECONDARY_DNS_SERVER.into(), timeout));
        servers_info.push(ServerInfo::new_from_addr(QUAD9_SECONDARY_DNS_SERVER.into(), timeout));

        // Recommended by RFC 1536: max(4, 5/number_of_server_to_query)
        let number_of_server_to_query = servers_info.len() as u64;
        let min_retry_interval_seconds: u64 = max(1, 5/number_of_server_to_query).into();

        let resolver_config: ResolverConfig = ResolverConfig {
            name_servers: servers_info,
            bind_addr: SocketAddr::new(IpAddr::V4(Ipv4Addr::new(127, 0, 0, 1)), 5333),
            retransmission_loop_attempts: retransmission_loop_attempts,
            cache_enabled: true,
            recursive_available: false,
            protocol: ConnectionProtocol::UDP,
            timeout: timeout,
            max_retry_interval_seconds: max_retry_interval_seconds,
            min_retry_interval_seconds: min_retry_interval_seconds,
            global_retransmission_limit: global_retransmission_limit,
<<<<<<< HEAD
=======
            ends0: false,
            max_payload: 512,
            ends0_version: 0,
            ends0_flags: 0,
            ends0_options: Vec::new(),
>>>>>>> abdcc738
        };
        resolver_config
    }

    /// Adds a new Name Server to the list of Name Servers.
    /// 
    /// This corresponds to a tuple of UDP and TCP connections to a Name Server
    /// of the type `(ClientUDPConnection, ClientTCPConnection)`.
    /// 
    /// # Examples
    /// 
    /// ```
    /// use std::net::IpAddr;
    /// use std::time::Duration;
    /// use dns_resolver::client::client_connection::ConnectionProtocol;
    /// use dns_resolver::resolver::config::ResolverConfig;
    /// 
    /// let mut resolver_config = ResolverConfig::default();
    /// let addr = IpAddr::V4(Ipv4Addr::new(192, 168, 0, 1));
    /// resolver_config.add_servers(addr);
    /// assert_eq!(resolver_config.get_name_servers().len(), 2);
    /// ```
    pub fn add_servers(&mut self, addr: IpAddr) {
        let conn_udp:ClientUDPConnection = ClientUDPConnection::new(addr, self.timeout);
        let conn_tcp:ClientTCPConnection = ClientTCPConnection::new(addr, self.timeout);

        let server_info = ServerInfo::new_with_ip(addr, conn_udp, conn_tcp);
        self.name_servers.push(server_info);
    }

    /// Remove all servers from the list of Name Servers.
    /// 
    /// # Examples
    /// 
    /// ```
    /// use std::net::IpAddr;
    /// use std::time::Duration;
    /// use dns_resolver::client::client_connection::ConnectionProtocol;
    /// use dns_resolver::resolver::config::ResolverConfig;
    /// 
    /// let mut resolver_config = ResolverConfig::default();
    /// let addr = IpAddr::V4(Ipv4Addr::new(192, 168, 0, 1));
    /// resolver_config.add_servers(addr);
    /// assert_eq!(resolver_config.get_name_servers().len(), 2);
    /// resolver_config.remove_servers();
    /// assert_eq!(resolver_config.get_name_servers().len(), 0);
    /// ```
    pub fn remove_servers(&mut self) {
        self.name_servers = Vec::new();
    }

    /// add edns0 to the resolver
    /// 
    /// # Examples
    /// 
    /// ```
    /// use std::net::IpAddr;
    /// use std::time::Duration;
    /// use dns_resolver::client::client_connection::ConnectionProtocol;
    /// use dns_resolver::resolver::config::ResolverConfig;
    /// 
    /// let mut resolver_config = ResolverConfig::default();
    /// resolver_config.add_edns0(Some(1024), 0, 0, Some(vec![12]));
    /// ```
    pub fn add_edns0(&mut self, max_payload: Option<u16>, version: u16, flags: u16, options: Option<Vec<u16>>) {
        self.set_ends0(true);
        if let Some(max_payload) = max_payload {
            self.set_max_payload(max_payload);
        }
        self.set_ends0_version(version);
        self.set_ends0_flags(flags);
        if let Some(options) =  options {
            self.set_ends0_options(options);
        }
    }

    /// add edns0 from the resolver to a dns message
    /// 
    /// # Examples
    /// 
    /// ```
    /// let mut resolver_config = ResolverConfig::default();
    /// resolver_config.add_edns0(Some(1024), 0, 0, Some(vec![12]));
    /// let message = Message::new();
    /// resolver_config.add_edns0_to_message(&message);
    /// ```
    pub fn add_edns0_to_message(&self, message: &mut DnsMessage) {
        if self.ends0 {
            message.add_edns0(Some(self.get_max_payload()), self.get_ends0_version(), self.get_ends0_flags(), Some(self.get_ends0_options()));
        }
    }
}

///Getters
impl ResolverConfig {

    /// Returns the list of Name Servers.
    pub fn get_name_servers(&self) -> Vec<ServerInfo> {
        self.name_servers.clone()
    }

    /// Returns the socket address of the resolver.
    pub fn get_addr(&self) -> SocketAddr {
        self.bind_addr
    }

    /// Returns the quantity of retries before the resolver panic in a
    /// Temporary Error.
    pub fn get_retransmission_loop_attempts(&self) -> u16 {
        self.retransmission_loop_attempts
    }

    /// Returns whether the cache is enabled or not.
    pub fn is_cache_enabled(&self) -> bool {
        self.cache_enabled
    }

    /// Returns whether the cache is enabled or not.
    pub fn get_recursive_available(&self) -> bool {
        self.recursive_available
    }

    /// Returns the transport protocol for queries.
    pub fn get_protocol(&self) -> ConnectionProtocol {
        self.protocol  
    }

    /// Returns the timeout for connections.
    pub fn get_timeout(&self) -> Duration {
        self.timeout
    }

    pub fn get_max_retry_interval_seconds(&self) -> u64 {
        self.max_retry_interval_seconds
    }

    pub fn get_min_retry_interval_seconds(&self) -> u64 {
        self.min_retry_interval_seconds
    }

    pub fn get_global_retransmission_limit(&self) -> u16 {
        self.global_retransmission_limit
    }
<<<<<<< HEAD
=======

    pub fn get_ends0(&self) -> bool {
        self.ends0
    }

    pub fn get_max_payload(&self) -> u16 {
        self.max_payload
    }

    pub fn get_ends0_version(&self) -> u16 {
        self.ends0_version
    }

    pub fn get_ends0_flags(&self) -> u16 {
        self.ends0_flags
    }

    pub fn get_ends0_options(&self) -> Vec<u16> {
        self.ends0_options.clone()
    }
>>>>>>> abdcc738
}

///Setters
impl ResolverConfig{

    /// Sets the list of Name Servers.
    pub fn set_name_servers(&mut self, list_name_servers: Vec<ServerInfo>) {
        self.name_servers = list_name_servers;
    }

    /// Sets the socket address of the resolver.
    pub fn set_ddr(&mut self,addr:SocketAddr) {
        self.bind_addr = addr;
    }

    /// Sets the quantity of retries before the resolver panic in a
    /// Temporary Error.
    pub fn set_retransmission_loop_attempts(&mut self, retransmission_loop_attempts:u16) {
        self.retransmission_loop_attempts = retransmission_loop_attempts;
    }

    /// Sets whether the cache is enabled or not.
    pub fn set_cache_enabled(&mut self, cache_enabled:bool) {
        self.cache_enabled = cache_enabled;
    }

    /// Sets whether the cache is enabled or not.
    pub fn set_recursive_available(&mut self, recursive_available:bool) {
        self.recursive_available = recursive_available;
    }

    /// Sets the transport protocol for queries.
    pub fn set_protocol(&mut self, protocol:ConnectionProtocol) {
        self.protocol = protocol;
    }

    /// Sets the timeout for connections.
    pub fn set_timeout(&mut self, timeout: Duration) {
        self.timeout = timeout;
    }

    pub fn set_max_retry_interval_seconds(&mut self, max_retry_interval_seconds: u64) {
        self.max_retry_interval_seconds = max_retry_interval_seconds;
    }

    pub fn set_min_retry_interval_seconds(&mut self, min_retry_interval_seconds: u64) {
        self.min_retry_interval_seconds = min_retry_interval_seconds;
    }

    pub fn set_global_retransmission_limit(&mut self, global_retransmission_limit: u16) {
        self.global_retransmission_limit = global_retransmission_limit;
    }
<<<<<<< HEAD
=======

    pub fn set_ends0(&mut self, ends0: bool) {
        self.ends0 = ends0;
    }

    pub fn set_max_payload(&mut self, max_payload: u16) {
        self.max_payload = max_payload;
    }

    pub fn set_ends0_version(&mut self, ends0_version: u16) {
        self.ends0_version = ends0_version;
    }

    pub fn set_ends0_flags(&mut self, ends0_flags: u16) {
        self.ends0_flags = ends0_flags;
    }

    pub fn set_ends0_options(&mut self, ends0_options: Vec<u16>) {
        self.ends0_options = ends0_options;
    }
>>>>>>> abdcc738
}


#[cfg(test)]
mod tests_resolver_config {
    use crate::async_resolver::server_info;
    //TODO: FK test config and documentation
    use crate::client::client_connection::ClientConnection;
    use crate::client::tcp_connection::ClientTCPConnection;
    use crate::client::udp_connection::ClientUDPConnection;
    use crate::client::client_connection::ConnectionProtocol;
    use crate::async_resolver::config::ResolverConfig;
    use std::net::{IpAddr,Ipv4Addr, SocketAddr};
    use std::time::Duration;
    static TIMEOUT: u64 = 10;

    #[test]
    fn create_resolver_config() {
        let addr = IpAddr::V4(Ipv4Addr::new(192, 168, 0, 1));
        let protocol = ConnectionProtocol::UDP;
        let timeout = Duration::from_secs(TIMEOUT);
        let resolver_config = ResolverConfig::new(addr, protocol, timeout);

        assert_eq!(resolver_config.get_addr(), SocketAddr::new(addr, 53));
    }

    #[test]
    fn add_servers() {
        let mut resolver_config = ResolverConfig::default();
        let addr = IpAddr::V4(Ipv4Addr::new(192, 168, 0, 1));
        resolver_config.add_servers(addr);
        assert_eq!(resolver_config.get_name_servers().len(), 9);
    }

    #[test]
    fn get_and_set_name_servers() {
        let mut resolver_config = ResolverConfig::default();

        assert_eq!(resolver_config.get_name_servers().len(), 8);

        let addr_1 = IpAddr::V4(Ipv4Addr::new(192, 168, 0, 1));
        let tcp_conn_1 = ClientTCPConnection::new(addr_1, Duration::from_secs(TIMEOUT));
        let udp_conn_1 = ClientUDPConnection::new(addr_1, Duration::from_secs(TIMEOUT));

        let addr_2 = IpAddr::V4(Ipv4Addr::new(192, 168, 0, 2));
        let tcp_conn_2 = ClientTCPConnection::new(addr_2, Duration::from_secs(TIMEOUT));
        let udp_conn_2 = ClientUDPConnection::new(addr_2, Duration::from_secs(TIMEOUT));
        let server_info_1 = server_info::ServerInfo::new_with_ip(addr_1, udp_conn_1, tcp_conn_1);
        let server_info_2 = server_info::ServerInfo::new_with_ip(addr_2, udp_conn_2, tcp_conn_2);

        let name_servers = vec![server_info_1, server_info_2];
        resolver_config.set_name_servers(name_servers.clone());

        assert_eq!(resolver_config.get_name_servers(), name_servers);
    }

    #[test]
    fn get_and_set_addr() {
        let mut resolver_config = ResolverConfig::default();

        assert_eq!(resolver_config.get_addr(), SocketAddr::new(IpAddr::V4(Ipv4Addr::new(127, 0, 0, 1)), 5333));

        let addr = IpAddr::V4(Ipv4Addr::new(192, 168, 0, 1));
        resolver_config.set_ddr(SocketAddr::new(addr, 10));

        assert_eq!(resolver_config.get_addr(), SocketAddr::new(addr, 10));
    }

    #[test]
    fn get_and_set_retransmission_loop_attempts() {
        let mut resolver_config = ResolverConfig::default();

        assert_eq!(resolver_config.get_retransmission_loop_attempts(), 3);

        resolver_config.set_retransmission_loop_attempts(10);

        assert_eq!(resolver_config.get_retransmission_loop_attempts(), 10);
    }

    #[test]
    fn get_and_set_recursive_available() {
        let mut resolver_config = ResolverConfig::default();

        assert_eq!(resolver_config.get_recursive_available(), false);

        resolver_config.set_recursive_available(true);

        assert_eq!(resolver_config.get_recursive_available(), true);
    }

    #[test]
    fn get_and_set_protocol() {
        let mut resolver_config = ResolverConfig::default();

        assert_eq!(resolver_config.get_protocol(), ConnectionProtocol::UDP);

        resolver_config.set_protocol(ConnectionProtocol::TCP);

        assert_eq!(resolver_config.get_protocol(), ConnectionProtocol::TCP);
    }

    #[test]
    fn get_and_set_timeout() {
        let mut resolver_config = ResolverConfig::default();

        assert_eq!(resolver_config.get_timeout(), Duration::from_secs(45));

        resolver_config.set_timeout(Duration::from_secs(10));

        assert_eq!(resolver_config.get_timeout(), Duration::from_secs(10));
    }

    #[test]
    fn get_and_set_cache_enabled() {
        let mut resolver_config = ResolverConfig::default();

        assert_eq!(resolver_config.is_cache_enabled(), true);

        resolver_config.set_cache_enabled(false);

        assert_eq!(resolver_config.is_cache_enabled(), false);
    }

    #[test]
    fn remove_servers() {
        let mut resolver_config = ResolverConfig::default();
        let addr = IpAddr::V4(Ipv4Addr::new(192, 168, 0, 1));
        resolver_config.add_servers(addr);
        assert_eq!(resolver_config.get_name_servers().len(), 9);
        resolver_config.remove_servers();
        assert_eq!(resolver_config.get_name_servers().len(), 0);
    }

    #[test]
    fn get_and_set_max_retry_interval_seconds() {
        let mut resolver_config = ResolverConfig::default();

        assert_eq!(resolver_config.get_max_retry_interval_seconds(), 60);

        resolver_config.set_max_retry_interval_seconds(20);

        assert_eq!(resolver_config.get_max_retry_interval_seconds(), 20);
    }

    #[test]
    fn get_and_set_min_retry_interval_seconds() {
        let mut resolver_config = ResolverConfig::default();

        assert_eq!(resolver_config.get_min_retry_interval_seconds(), 1);

        resolver_config.set_min_retry_interval_seconds(2);

        assert_eq!(resolver_config.get_min_retry_interval_seconds(), 2);
    }

    #[test]
    fn get_and_set_global_retransmission_limit() {
        let mut resolver_config = ResolverConfig::default();

        assert_eq!(resolver_config.get_global_retransmission_limit(), 30);

        resolver_config.set_global_retransmission_limit(40);

        assert_eq!(resolver_config.get_global_retransmission_limit(), 40);
    }
}<|MERGE_RESOLUTION|>--- conflicted
+++ resolved
@@ -1,12 +1,8 @@
 use crate::client::{udp_connection::ClientUDPConnection, tcp_connection::ClientTCPConnection,client_connection::ClientConnection };
 use crate::client::client_connection::ConnectionProtocol;
-<<<<<<< HEAD
-use std::cmp::max;
-=======
 use crate::message::DnsMessage;
 use std::cmp::max;
 use std::option;
->>>>>>> abdcc738
 use std::{net::{IpAddr,SocketAddr,Ipv4Addr}, time::Duration};
 
 use super::server_info::ServerInfo;
@@ -67,8 +63,6 @@
     // retransmission, etc.)  If the counter passes zero, the request
     // is terminated with a temporary error.
     global_retransmission_limit: u16,
-<<<<<<< HEAD
-=======
     /// This is whether ends0 is enabled or not.
     ends0: bool,
     /// Max payload for the resolver.
@@ -79,7 +73,6 @@
     ends0_flags: u16,
     /// edns0 options for the resolver.
     ends0_options: Vec<u16>,
->>>>>>> abdcc738
 }
 
 impl ResolverConfig {
@@ -115,14 +108,11 @@
             max_retry_interval_seconds: 10,
             min_retry_interval_seconds: 1,
             global_retransmission_limit: 30,
-<<<<<<< HEAD
-=======
             ends0: false,
             max_payload: 512,
             ends0_version: 0,
             ends0_flags: 0,
             ends0_options: Vec::new(),
->>>>>>> abdcc738
         };
         resolver_config
     }
@@ -159,14 +149,11 @@
             max_retry_interval_seconds: max_retry_interval_seconds,
             min_retry_interval_seconds: min_retry_interval_seconds,
             global_retransmission_limit: global_retransmission_limit,
-<<<<<<< HEAD
-=======
             ends0: false,
             max_payload: 512,
             ends0_version: 0,
             ends0_flags: 0,
             ends0_options: Vec::new(),
->>>>>>> abdcc738
         };
         resolver_config
     }
@@ -310,8 +297,6 @@
     pub fn get_global_retransmission_limit(&self) -> u16 {
         self.global_retransmission_limit
     }
-<<<<<<< HEAD
-=======
 
     pub fn get_ends0(&self) -> bool {
         self.ends0
@@ -332,7 +317,6 @@
     pub fn get_ends0_options(&self) -> Vec<u16> {
         self.ends0_options.clone()
     }
->>>>>>> abdcc738
 }
 
 ///Setters
@@ -385,8 +369,6 @@
     pub fn set_global_retransmission_limit(&mut self, global_retransmission_limit: u16) {
         self.global_retransmission_limit = global_retransmission_limit;
     }
-<<<<<<< HEAD
-=======
 
     pub fn set_ends0(&mut self, ends0: bool) {
         self.ends0 = ends0;
@@ -407,7 +389,6 @@
     pub fn set_ends0_options(&mut self, ends0_options: Vec<u16>) {
         self.ends0_options = ends0_options;
     }
->>>>>>> abdcc738
 }
 
 
