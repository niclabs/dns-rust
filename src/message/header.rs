use crate::message::rcode::Rcode;

#[derive(Default, Clone)]

///  An struct that represents a Header secction from a DNS message.
///  EDIT: now added bits AD CD for DNS security extensions.
///
///                               1  1  1  1  1  1
/// 0  1  2  3  4  5  6  7  8  9  0  1  2  3  4  5
/// +--+--+--+--+--+--+--+--+--+--+--+--+--+--+--+--+
/// |                      ID                       |
/// +--+--+--+--+--+--+--+--+--+--+--+--+--+--+--+--+
/// |QR|   Opcode  |AA|TC|RD|RA| Z|AD|CD|   RCODE   |
/// +--+--+--+--+--+--+--+--+--+--+--+--+--+--+--+--+
/// |                    QDCOUNT                    |
/// +--+--+--+--+--+--+--+--+--+--+--+--+--+--+--+--+
/// |                    ANCOUNT                    |
/// +--+--+--+--+--+--+--+--+--+--+--+--+--+--+--+--+
/// |                    NSCOUNT                    |
/// +--+--+--+--+--+--+--+--+--+--+--+--+--+--+--+--+
/// |                    ARCOUNT                    |
/// +--+--+--+--+--+--+--+--+--+--+--+--+--+--+--+--+
#[derive (PartialEq, Debug)]
pub struct Header {
    /// Id
    id: u16,

    /// Query/Response bit. Maybe change to u8. 
    /// 
    /// [RFC 1035]: https://datatracker.ietf.org/doc/html/rfc1035#section-4.1.1
    ///  
    /// QR              A one bit field that specifies whether this message is a
    ///                 query (0), or a response (1).
    qr: bool,

    /// Operation code
    op_code: u8,

    /// Flags
    aa: bool, // Authoritative Answer
    tc: bool, // TrunCation
    rd: bool, // Recursion Desired
    ra: bool, // Recursion Available
    ad: bool, // Authentic data
    cd: bool, // cd data

    /// Reserved Edit: Now z is just a flag
    #[allow(dead_code)]
    z: bool,

    /// Response Code
    /// 
    /// [RFC 1035]: https://datatracker.ietf.org/doc/html/rfc1035#section-4.1.1
    /// 
    /// 0               No error condition
    ///
    /// 1               Format error - The name server was
    ///                 unable to interpret the query.
    ///
    /// 2               Server failure - The name server was
    ///                 unable to process this query due to a
    ///                 problem with the name server.
    ///
    /// 3               Name Error - Meaningful only for
    ///                 responses from an authoritative name
    ///                 server, this code signifies that the
    ///                 domain name referenced in the query does
    ///                 not exist.
    ///
    /// 4               Not Implemented - The name server does
    ///                 not support the requested kind of query.
    ///
    /// 5               Refused - The name server refuses to
    ///                 perform the specified operation for
    ///                 policy reasons.  For example, a name
    ///                 server may not wish to provide the
    ///                 information to the particular requester,
    ///                 or a name server may not wish to perform
    ///                 a particular operation.
    rcode: Rcode,

    /// Counters
    qdcount: u16,
    ancount: u16,
    nscount: u16,
    arcount: u16,
}

// Methods
impl Header {
    /// Creates a new Header with default values.
    ///
    /// # Examples
    /// ```
    /// use header::Header;
    ///
    /// let mut header = Header::new();
    /// ```
    pub fn new() -> Self {
        let header: Header = Default::default();
        header
    }

    /// Returns a Header object from a byte array representation of a DNS message header.
    ///
    /// # Examples
    /// ```
    /// let mut bytes: [u8; 12] = [0; 12];
    ///
    /// bytes[0] = 0b00100100;
    /// bytes[1] = 0b10010101;
    /// bytes[2] = 0b10010010;
    /// bytes[3] = 0b00001000;
    /// bytes[6] = 0b00001010;
    /// bytes[7] = 0b10100101;
    ///
    /// let mut header = Header::new();
    ///
    /// header.set_id(0b0010010010010101);
    /// header.set_qr(true);
    /// header.set_op_code(2);
    /// header.set_tc(true);
    /// header.set_rcode(8);
    /// header.set_ancount(0b0000101010100101);
    ///
    /// let header_from_bytes = Header::from_bytes(&bytes);
    ///
    /// assert_eq!(header_from_bytes.get_id(), header.get_id());
    /// assert_eq!(header_from_bytes.get_qr(), header.get_qr());
    /// assert_eq!(header_from_bytes.get_op_code(), header.get_op_code());
    /// assert_eq!(header_from_bytes.get_tc(), header.get_tc());
    /// assert_eq!(header_from_bytes.get_rcode(), header.get_rcode());
    /// assert_eq!(header_from_bytes.get_ancount(), header.get_ancount());
    /// ```
    pub fn from_bytes(bytes: &[u8]) -> Header {
        let id = ((bytes[0] as u16) << 8) | bytes[1] as u16;
        let qr = bytes[2] >> 7;
        let op_code = (bytes[2] & 0b01111000) >> 3;
        let aa = (bytes[2] & 0b00000100) >> 2;
        let tc = (bytes[2] & 0b00000010) >> 1;
        let rd = bytes[2] & 0b00000001;
        let ra = bytes[3] >> 7;
<<<<<<< HEAD
        let rcode = Rcode::from(bytes[3] & 0b00001111);
=======
        let ad = (bytes[3] & 0b00100000) >> 5;
        let cd = (bytes[3] & 0b00010000) >> 4;
        let rcode = bytes[3] & 0b00001111;
>>>>>>> 75122658
        let qdcount = ((bytes[4] as u16) << 8) | bytes[5] as u16;
        let ancount = ((bytes[6] as u16) << 8) | bytes[7] as u16;
        let nscount = ((bytes[8] as u16) << 8) | bytes[9] as u16;
        let arcount = ((bytes[10] as u16) << 8) | bytes[11] as u16;

        let mut header = Header::new();
        header.set_id(id);
        header.set_qr(qr != 0);
        header.set_op_code(op_code);
        header.set_aa(aa != 0);
        header.set_tc(tc != 0);
        header.set_rd(rd != 0);
        header.set_ra(ra != 0);
        header.set_ad(ad != 0);
        header.set_cd(cd != 0);
        header.set_rcode(rcode);
        header.set_qdcount(qdcount);
        header.set_ancount(ancount);
        header.set_nscount(nscount);
        header.set_arcount(arcount);

        header
    }

    /// Gets the first byte from the ID attribute.
    fn get_first_id_byte(&self) -> u8 {
        let header_id = self.get_id();
        let first_byte = (header_id >> 8) as u8;

        first_byte
    }

    /// Gets the second byte from the id attribute.
    fn get_second_id_byte(&self) -> u8 {
        let header_id = self.get_id();
        let second_byte = header_id as u8;

        second_byte
    }

    /// Returns a byte that represents the field in the DNS message.
    ///
    /// See the DNS message structure in struct documentation for more info.
    ///
    /// # Examples
    /// ```
    /// let mut header =  Header::new();
    /// header.set_qr(true);
    ///
    /// let qr_byte = header.qr_to_byte();
    /// assert_eq!(qr_byte, 0b10000000);
    /// ```
    fn qr_to_byte(&self) -> u8 {
        let qr = self.get_qr();
        let mut qr_to_byte: u8 = 0;

        if qr == true {
            qr_to_byte = 0b10000000;
        }

        qr_to_byte
    }

    /// Returns a byte that represents the field in the DNS message.
    ///
    /// See the DNS message structure in struct documentation for more info.
    fn aa_to_byte(&self) -> u8 {
        let aa = self.get_aa();

        if aa {
            return 0b00000100;
        }

        return 0u8;
    }

    /// Returns a byte that represents the field in the DNS message.
    ///
    /// See the DNS message structure in struct documentation for more info.
    fn tc_to_byte(&self) -> u8 {
        let tc = self.get_tc();

        if tc {
            return 0b00000010;
        }

        return 0u8;
    }

    /// Returns a byte that represents the field in the DNS message.
    ///
    /// See the DNS message structure in struct documentation for more info.
    fn rd_to_byte(&self) -> u8 {
        let rd = self.get_rd();

        if rd {
            return 0b00000001;
        }

        return 0u8;
    }

    /// Returns a byte that represents the field in the DNS message.
    ///
    /// See the DNS message structure in struct documentation for more info.
    fn ra_to_byte(&self) -> u8 {
        let ra = self.get_ra();

        if ra {
            return 0b10000000;
        }

        return 0u8;
    }

    /// Returns a byte that represents the field in the DNS message.
    ///
    /// See the DNS message structure in struct documentation for more info.
    fn ad_to_byte(&self) -> u8 {
        let ad = self.get_ad();

        if ad {
            return 0b00100000;
        }

        return 0u8;
    }

    /// Returns a byte that represents the field in the DNS message.
    ///
    /// See the DNS message structure in struct documentation for more info.
    fn cd_to_byte(&self) -> u8 {
        let cd = self.get_cd();

        if cd {
            return 0b00010000;
        }

        return 0u8;
    }

    /// Gets the first byte from the qdcount attribute.
    fn get_first_qdcount_byte(&self) -> u8 {
        let header_qdcount = self.get_qdcount();
        let first_byte = (header_qdcount >> 8) as u8;

        first_byte
    }

    /// Gets the second byte from the qdcount attribute.
    fn get_second_qdcount_byte(&self) -> u8 {
        let header_qdcount = self.get_qdcount();
        let second_byte = header_qdcount as u8;

        second_byte
    }

    /// Gets the first byte from the ancount attribute.
    fn get_first_ancount_byte(&self) -> u8 {
        let header_ancount = self.get_ancount();
        let first_byte = (header_ancount >> 8) as u8;

        first_byte
    }

    /// Gets the second byte from the ancount attribute.
    fn get_second_ancount_byte(&self) -> u8 {
        let header_ancount = self.get_ancount();
        let second_byte = header_ancount as u8;

        second_byte
    }

    /// Gets the first byte from the nscount attribute.
    fn get_first_nscount_byte(&self) -> u8 {
        let header_nscount = self.get_nscount();
        let first_byte = (header_nscount >> 8) as u8;

        first_byte
    }

    /// Gets the second byte from the nscount attribute.
    fn get_second_nscount_byte(&self) -> u8 {
        let header_nscount = self.get_nscount();
        let second_byte = header_nscount as u8;

        second_byte
    }

    /// Gets the first byte from the arcount attribute.
    fn get_first_arcount_byte(&self) -> u8 {
        let header_arcount = self.get_arcount();
        let first_byte = (header_arcount >> 8) as u8;

        first_byte
    }

    /// Gets the second byte from the arcount attribute.
    fn get_second_arcount_byte(&self) -> u8 {
        let header_arcount = self.get_arcount();
        let second_byte = header_arcount as u8;

        second_byte
    }

    /// Gets a byte that represents the first byte of flags section.
    fn get_first_flags_byte(&self) -> u8 {
        let qr_byte = self.qr_to_byte();
        let op_code_byte = self.get_op_code() << 3;
        let aa_byte = self.aa_to_byte();
        let tc_byte = self.tc_to_byte();
        let rd_byte = self.rd_to_byte();

        let first_byte = qr_byte | op_code_byte | aa_byte | tc_byte | rd_byte;

        first_byte
    }

    /// Gets a byte that represents the second byte of flags section.
    fn get_second_flags_byte(&self) -> u8 {
        let ra_byte = self.ra_to_byte();
<<<<<<< HEAD
        let rcode_byte = u8::from(self.get_rcode());
=======
        let ad_byte = self.ad_to_byte();
        let cd_byte = self.cd_to_byte();
        let rcode_byte = self.get_rcode();
>>>>>>> 75122658

        let second_byte = ra_byte | ad_byte | cd_byte |  rcode_byte;

        second_byte
    }

    /// Returns a bytes array that represents the header section of a DNS message.
    ///
    /// # Examples
    /// ```
    /// let mut header = Header::new();
    /// let mut bytes: [u8; 12] = [0; 12];
    ///
    /// assert_eq!(header.to_bytes(), bytes);
    ///
    /// header.set_id(0b0010010010010101);
    /// header.set_qr(true);
    /// header.set_op_code(2);
    /// header.set_tc(true);
    /// header.set_rcode(8);
    /// header.set_ancount(0b0000101010100101);
    ///
    /// bytes[0] = 0b00100100;
    /// bytes[1] = 0b10010101;
    /// bytes[2] = 0b10010010;
    /// bytes[3] = 0b00001000;
    /// bytes[6] = 0b00001010;
    /// bytes[7] = 0b10100101;
    ///
    /// assert_eq!(header.to_bytes(), bytes);
    /// ```
    pub fn to_bytes(&self) -> [u8; 12] {
        let mut header_bytes: [u8; 12] = [0; 12];

        header_bytes[0] = self.get_first_id_byte();
        header_bytes[1] = self.get_second_id_byte();
        header_bytes[2] = self.get_first_flags_byte();
        header_bytes[3] = self.get_second_flags_byte();
        header_bytes[4] = self.get_first_qdcount_byte();
        header_bytes[5] = self.get_second_qdcount_byte();
        header_bytes[6] = self.get_first_ancount_byte();
        header_bytes[7] = self.get_second_ancount_byte();
        header_bytes[8] = self.get_first_nscount_byte();
        header_bytes[9] = self.get_second_nscount_byte();
        header_bytes[10] = self.get_first_arcount_byte();
        header_bytes[11] = self.get_second_arcount_byte();

        header_bytes
    }

    /// Checks if the header is well-formed.
    pub fn format_check(&self)-> Result<bool, &'static str>{

        // OP CODE: A four bit field between 0-15 
        if self.op_code > 15 {
            return Err("Format Error: OP CODE");
        }

        // Z: A z flag field MUST be zero/false
        if self.z != false {
            return Err("Format Error: Z");
        }

        // RCODE: A 4 bit field between 0-15
        if u8::from(self.rcode) > 15 {
            return Err("Format Error: RCODE");
        }
        
        Ok(true)
    }
}

/// Setters
impl Header {
    /// Sets the id attribute with a value.
    pub fn set_id(&mut self, id: u16) {
        self.id = id;
    }

    /// Sets the qr attribute with a value.
    pub fn set_qr(&mut self, qr: bool) {
        self.qr = qr;
    }

    /// Sets the op_code attribute with a value.
    pub fn set_op_code(&mut self, op_code: u8) {
        self.op_code = op_code;
    }

    /// Sets the aa attribute with a value.
    pub fn set_aa(&mut self, aa: bool) {
        self.aa = aa;
    }

    /// Sets the tc attribute with a value.
    pub fn set_tc(&mut self, tc: bool) {
        self.tc = tc;
    }

    /// Sets the rd attribute with a value.
    pub fn set_rd(&mut self, rd: bool) {
        self.rd = rd;
    }

    /// Sets the ra attribute with a value.
    pub fn set_ra(&mut self, ra: bool) {
        self.ra = ra;
    }

    /// Sets the ad attribute with a value.
    pub fn set_ad(&mut self, ra: bool) {
        self.ad = ra;
    }

    /// Sets the cd attribute with a value.
    pub fn set_cd(&mut self, ra: bool) {
        self.cd = ra;
    }

    /// Sets the rcode attribute with a value.
    pub fn set_rcode(&mut self, rcode: Rcode) {
        self.rcode = rcode;
    }

    /// Sets the qdcount attribute with a value.
    pub fn set_qdcount(&mut self, qdcount: u16) {
        self.qdcount = qdcount;
    }

    /// Sets the ancount attribute with a value.
    pub fn set_ancount(&mut self, ancount: u16) {
        self.ancount = ancount;
    }

    /// Sets the nscount attribute with a value.
    pub fn set_nscount(&mut self, nscount: u16) {
        self.nscount = nscount;
    }

    /// Sets the arcount attribute with a value.
    pub fn set_arcount(&mut self, arcount: u16) {
        self.arcount = arcount;
    }
}

// Getters
impl Header {
    /// Gets the id attribute value.
    pub fn get_id(&self) -> u16 {
        self.id
    }

    /// Gets the qr attribute value.
    pub fn get_qr(&self) -> bool {
        self.qr
    }

    /// Gets the op_code attribute value.
    pub fn get_op_code(&self) -> u8 {
        self.op_code
    }

    /// Gets the aa attribute value.
    pub fn get_aa(&self) -> bool {
        self.aa
    }

    /// Gets the tc attribute value.
    pub fn get_tc(&self) -> bool {
        self.tc
    }

    /// Gets the rd attribute value.
    pub fn get_rd(&self) -> bool {
        self.rd
    }

    /// Gets the ra attribute value.
    pub fn get_ra(&self) -> bool {
        self.ra
    }

    /// Gets the ad attribute value.
    pub fn get_ad(&self) -> bool {
        self.ad
    }

    /// Gets the cd attribute value.
    pub fn get_cd(&self) -> bool {
        self.cd
    }

    /// Gets the `rcode` attribute value.
    pub fn get_rcode(&self) -> Rcode {
        self.rcode
    }

    /// Gets the qdcount attribute value.
    pub fn get_qdcount(&self) -> u16 {
        self.qdcount
    }

    /// Gets the ancount attribute value.
    pub fn get_ancount(&self) -> u16 {
        self.ancount
    }

    /// Gets the nscount attribute value.
    pub fn get_nscount(&self) -> u16 {
        self.nscount
    }

    /// Gets the arcount attribute value.
    pub fn get_arcount(&self) -> u16 {
        self.arcount
    }
}

#[cfg(test)]
mod header_test {
    use crate::message::rcode::Rcode;

    use super::Header;

    #[test]
    fn constructor_test() {
        let header = Header::new();
        assert_eq!(header.id, 0);
        assert_eq!(header.qr, false);
        assert_eq!(header.op_code, 0);
        assert_eq!(header.aa, false);
        assert_eq!(header.tc, false);
        assert_eq!(header.rd, false);
        assert_eq!(header.ra, false);
<<<<<<< HEAD
        assert_eq!(header.rcode, Rcode::NOERROR);
=======
        assert_eq!(header.ad, false);
        assert_eq!(header.cd, false);
        assert_eq!(header.rcode, 0);
>>>>>>> 75122658
        assert_eq!(header.qdcount, 0);
        assert_eq!(header.ancount, 0);
        assert_eq!(header.nscount, 0);
        assert_eq!(header.arcount, 0);
    }

    #[test]
    fn set_and_get_id() {
        let mut header = Header::new();

        let mut id = header.get_id();
        assert_eq!(id, 0);

        header.set_id(5);
        id = header.get_id();
        assert_eq!(id, 5);
    }

    #[test]
    fn set_and_get_qr() {
        let mut header = Header::new();

        let mut qr = header.get_qr();
        assert_eq!(qr, false);

        header.set_qr(true);
        qr = header.get_qr();
        assert_eq!(qr, true);
    }

    #[test]
    fn set_and_get_op_code() {
        let mut header = Header::new();

        let mut op_code = header.get_op_code();
        assert_eq!(op_code, 0);

        header.set_op_code(145);
        op_code = header.get_op_code();
        assert_eq!(op_code, 145);
    }

    #[test]
    fn set_and_get_aa() {
        let mut header = Header::new();

        let mut aa = header.get_aa();
        assert_eq!(aa, false);

        header.set_aa(true);
        aa = header.get_aa();
        assert_eq!(aa, true);
    }

    #[test]
    fn set_and_get_tc() {
        let mut header = Header::new();

        let mut tc = header.get_tc();
        assert_eq!(tc, false);

        header.set_tc(true);
        tc = header.get_tc();
        assert_eq!(tc, true);
    }

    #[test]
    fn set_and_get_rd() {
        let mut header = Header::new();

        let mut rd = header.get_rd();
        assert_eq!(rd, false);

        header.set_rd(true);
        rd = header.get_rd();
        assert_eq!(rd, true);
    }

    #[test]
    fn set_and_get_ra() {
        let mut header = Header::new();

        let mut ra = header.get_ra();
        assert_eq!(ra, false);

        header.set_ra(true);
        ra = header.get_ra();
        assert_eq!(ra, true);
    }

    #[test]
    fn set_and_get_ad() {
        let mut header = Header::new();

        let mut ad = header.get_ad();
        assert_eq!(ad, false);

        header.set_ad(true);
        ad = header.get_ad();
        assert_eq!(ad, true);
    }

    #[test]
    fn set_and_get_cd() {
        let mut header = Header::new();

        let mut cd = header.get_cd();
        assert_eq!(cd, false);

        header.set_cd(true);
        cd = header.get_cd();
        assert_eq!(cd, true);
    }

    #[test]
    fn set_and_get_rcode() {
        let mut header = Header::new();

        let mut rcode = header.get_rcode();
        assert_eq!(rcode, Rcode::NOERROR);

        header.set_rcode(Rcode::SERVFAIL);
        rcode = header.get_rcode();
        assert_eq!(rcode, Rcode::SERVFAIL);
    }

    #[test]
    fn set_and_get_qdcount() {
        let mut header = Header::new();

        let mut qdcount = header.get_qdcount();
        assert_eq!(qdcount, 0);

        header.set_qdcount(1);
        qdcount = header.get_qdcount();
        assert_eq!(qdcount, 1);
    }

    #[test]
    fn set_and_get_ancount() {
        let mut header = Header::new();

        let mut ancount = header.get_ancount();
        assert_eq!(ancount, 0);

        header.set_ancount(5);
        ancount = header.get_ancount();
        assert_eq!(ancount, 5);
    }

    #[test]
    fn set_and_get_nscount() {
        let mut header = Header::new();

        let mut nscount = header.get_nscount();
        assert_eq!(nscount, 0);

        header.set_nscount(4);
        nscount = header.get_nscount();
        assert_eq!(nscount, 4);
    }

    #[test]
    fn set_and_get_arcount() {
        let mut header = Header::new();

        let mut arcount = header.get_arcount();
        assert_eq!(arcount, 0);

        header.set_arcount(12);
        arcount = header.get_arcount();
        assert_eq!(arcount, 12);
    }

    #[test]
    fn header_to_bytes_test() {
        let mut header = Header::new();
        let mut bytes: [u8; 12] = [0; 12];

        assert_eq!(header.to_bytes(), bytes);

        header.set_id(0b0010010010010101);
        header.set_qr(true);
        header.set_op_code(2);
        header.set_tc(true);
<<<<<<< HEAD
        header.set_rcode(Rcode::REFUSED);
=======
        header.set_ad(true);
        header.set_cd(true);
        header.set_rcode(5);
>>>>>>> 75122658
        header.set_ancount(0b0000101010100101);

        bytes[0] = 0b00100100;
        bytes[1] = 0b10010101;
        bytes[2] = 0b10010010;
        bytes[3] = 0b00110101;
        bytes[6] = 0b00001010;
        bytes[7] = 0b10100101;

        assert_eq!(header.to_bytes(), bytes);
    }

    #[test]
    fn from_bytes_test() {
        let mut bytes: [u8; 12] = [0; 12];

        bytes[0] = 0b00100100;
        bytes[1] = 0b10010101;
        bytes[2] = 0b10010010;
        bytes[3] = 0b00110101;
        bytes[6] = 0b00001010;
        bytes[7] = 0b10100101;

        let mut header = Header::new();

        header.set_id(0b0010010010010101);
        header.set_qr(true);
        header.set_op_code(2);
        header.set_tc(true);
<<<<<<< HEAD
        header.set_rcode(Rcode::REFUSED);
=======
        header.set_ad(true);
        header.set_cd(true);
        header.set_rcode(5);
>>>>>>> 75122658
        header.set_ancount(0b0000101010100101);

        let header_from_bytes = Header::from_bytes(&bytes);

        assert_eq!(header_from_bytes.get_id(), header.get_id());
        assert_eq!(header_from_bytes.get_qr(), header.get_qr());
        assert_eq!(header_from_bytes.get_op_code(), header.get_op_code());
        assert_eq!(header_from_bytes.get_aa(), header.get_aa());
        assert_eq!(header_from_bytes.get_tc(), header.get_tc());
        assert_eq!(header_from_bytes.get_rd(), header.get_rd());
        assert_eq!(header_from_bytes.get_ra(), header.get_ra());
        assert_eq!(header_from_bytes.get_rcode(), header.get_rcode());
        assert_eq!(header_from_bytes.get_qdcount(), header.get_qdcount());
        assert_eq!(header_from_bytes.get_ancount(), header.get_ancount());
        assert_eq!(header_from_bytes.get_nscount(), header.get_nscount());
        assert_eq!(header_from_bytes.get_arcount(), header.get_arcount());
    }

    #[test]
    fn format_check_correct(){

        let bytes_header:[u8; 12] = [
            //test passes with this one
            0b10100101, 0b10010101,     // ID
            0b00010010, 0b00000000,     // flags
            0, 1,                       // QDCOUNT
            0, 1,                       // ANCOUNT 
            0, 0,                       // NSCOUNT 
            0, 0,                       // ARCOUNT
        ];

        let header = Header::from_bytes(&bytes_header);
        let result_check = header.format_check().unwrap();

        assert_eq!(result_check, true);
    }

    #[test]
    fn format_check_incorrect(){

        let bytes_header:[u8; 12] = [
            //test passes with this one
            0b10100101, 0b10010101,     // ID
            0b00010010, 0b00011000,     // flags
            0, 1,                       // QDCOUNT
            0, 1,                       // ANCOUNT 
            0, 0,                       // NSCOUNT 
            0, 0,                       // ARCOUNT
        ];

        let mut header = Header::from_bytes(&bytes_header);
<<<<<<< HEAD
        header.z = 3;
        header.set_rcode(Rcode::UNKNOWN(16));
=======
        header.z = true;
        header.set_rcode(16);
>>>>>>> 75122658
        header.set_op_code(22);

        let result_check = header.format_check();
        assert!(result_check.is_err());
    }
}<|MERGE_RESOLUTION|>--- conflicted
+++ resolved
@@ -140,13 +140,11 @@
         let tc = (bytes[2] & 0b00000010) >> 1;
         let rd = bytes[2] & 0b00000001;
         let ra = bytes[3] >> 7;
-<<<<<<< HEAD
-        let rcode = Rcode::from(bytes[3] & 0b00001111);
-=======
+
         let ad = (bytes[3] & 0b00100000) >> 5;
         let cd = (bytes[3] & 0b00010000) >> 4;
-        let rcode = bytes[3] & 0b00001111;
->>>>>>> 75122658
+        let rcode = Rcode::from(bytes[3] & 0b00001111);
+
         let qdcount = ((bytes[4] as u16) << 8) | bytes[5] as u16;
         let ancount = ((bytes[6] as u16) << 8) | bytes[7] as u16;
         let nscount = ((bytes[8] as u16) << 8) | bytes[9] as u16;
@@ -368,13 +366,11 @@
     /// Gets a byte that represents the second byte of flags section.
     fn get_second_flags_byte(&self) -> u8 {
         let ra_byte = self.ra_to_byte();
-<<<<<<< HEAD
-        let rcode_byte = u8::from(self.get_rcode());
-=======
+
         let ad_byte = self.ad_to_byte();
         let cd_byte = self.cd_to_byte();
-        let rcode_byte = self.get_rcode();
->>>>>>> 75122658
+        let rcode_byte = u8::from(self.get_rcode());
+
 
         let second_byte = ra_byte | ad_byte | cd_byte |  rcode_byte;
 
@@ -609,13 +605,11 @@
         assert_eq!(header.tc, false);
         assert_eq!(header.rd, false);
         assert_eq!(header.ra, false);
-<<<<<<< HEAD
-        assert_eq!(header.rcode, Rcode::NOERROR);
-=======
+
         assert_eq!(header.ad, false);
         assert_eq!(header.cd, false);
-        assert_eq!(header.rcode, 0);
->>>>>>> 75122658
+        assert_eq!(header.rcode, Rcode::NOERROR);
+
         assert_eq!(header.qdcount, 0);
         assert_eq!(header.ancount, 0);
         assert_eq!(header.nscount, 0);
@@ -801,13 +795,11 @@
         header.set_qr(true);
         header.set_op_code(2);
         header.set_tc(true);
-<<<<<<< HEAD
-        header.set_rcode(Rcode::REFUSED);
-=======
+
         header.set_ad(true);
         header.set_cd(true);
-        header.set_rcode(5);
->>>>>>> 75122658
+        header.set_rcode(Rcode::REFUSED);
+
         header.set_ancount(0b0000101010100101);
 
         bytes[0] = 0b00100100;
@@ -837,13 +829,11 @@
         header.set_qr(true);
         header.set_op_code(2);
         header.set_tc(true);
-<<<<<<< HEAD
-        header.set_rcode(Rcode::REFUSED);
-=======
+
         header.set_ad(true);
         header.set_cd(true);
-        header.set_rcode(5);
->>>>>>> 75122658
+        header.set_rcode(Rcode::REFUSED);
+
         header.set_ancount(0b0000101010100101);
 
         let header_from_bytes = Header::from_bytes(&bytes);
@@ -895,13 +885,10 @@
         ];
 
         let mut header = Header::from_bytes(&bytes_header);
-<<<<<<< HEAD
-        header.z = 3;
+
+        header.z = true;
         header.set_rcode(Rcode::UNKNOWN(16));
-=======
-        header.z = true;
-        header.set_rcode(16);
->>>>>>> 75122658
+
         header.set_op_code(22);
 
         let result_check = header.format_check();
