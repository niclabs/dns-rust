use crate::client::client_error::ClientError;
use crate::domain_name::DomainName;
use crate::message::DnsMessage;
use crate::message::header::Header;
use crate::client::client_connection::ClientConnection;
use crate::message::class_qclass::Qclass;
use crate::message::type_qtype::Qtype;
use std::net::IpAddr;
use std::time::Duration;
use rand::{thread_rng, Rng};
use super::resolver_error::ResolverError;
use std::sync::{Mutex,Arc};
use crate::client::client_connection::ConnectionProtocol;
use crate::async_resolver::config::ResolverConfig;
use crate::client::udp_connection::ClientUDPConnection;
use crate::client::tcp_connection::ClientTCPConnection;
use tokio::time::timeout;

/// Future returned from `AsyncResolver` when performing a lookup with Rtype A.
/// 
/// This implementation of `Future` is used to send a single query to a DNS server.
/// When this future is polled by `AsyncResolver`, 
pub struct LookupStrategy {
    /// Domain Name associated with the query.
    name: DomainName,
    /// Qtype of search query
    record_type: Qtype,
    /// Qclass of the search query
    record_class: Qclass,
    /// Resolver configuration.
    config: ResolverConfig,
    /// Future that contains the response of the query.
    /// 
    /// The `Output` of this future is a `Result<DnsMessage, ResolverError>`.
    /// The returned `DnsMessage` contains the corresponding response of the query.
    pub query_answer: Arc<std::sync::Mutex<Result<DnsMessage, ResolverError>>>,
}
    
impl LookupStrategy {

    /// Creates a new `LookupIpFutureStub` with the given configuration.
    /// 
    /// The resulting future created by default contains an empty `DnsMessage`
    /// which is going to be replaced by the response of the query after
    /// `LookupIpFutureStub` is polled.
    pub fn new(
        name: DomainName,
        qtype: Qtype,
        qclass: Qclass,
        config: ResolverConfig,
        
    ) -> Self {
        Self { 
            name: name,
            record_type: qtype,
            record_class: qclass,
            config: config,
            query_answer: Arc::new(Mutex::new(Err(ResolverError::EmptyQuery))), 
        }
    }

    pub async fn lookup_run(
        &mut self           
    ) -> Result<DnsMessage, ResolverError> {
        let response=  
        self.query_answer.clone();

        let name = self.name.clone();
        let record_type = self.record_type;
        let record_class = self.record_class;
        let config = self.config.clone();
        
        let result_response = execute_lookup_strategy(
            name, 
            record_type,
            record_class,
            config.get_name_servers(), 
            config,
            response).await;
        return result_response;
    }
}

/// [RFC 1034]: https://datatracker.ietf.org/doc/html/rfc1034#section-5.3.1
/// 5.3.1. Stub resolvers
/// 
/// One option for implementing a resolver is to move the resolution
/// function out of the local machine and into a name server which supports
/// recursive queries.  This can provide an easy method of providing domain
/// service in a PC which lacks the resources to perform the resolver
/// function, or can centralize the cache for a whole local network or
/// organization.
/// 
/// All that the remaining stub needs is a list of name server addresses
/// that will perform the recursive requests.  This type of resolver
/// presumably needs the information in a configuration file, since it
/// probably lacks the sophistication to locate it in the domain database.
/// The user also needs to verify that the listed servers will perform the
/// recursive service; a name server is free to refuse to perform recursive
/// services for any or all clients.  The user should consult the local
/// system administrator to find name servers willing to perform the
/// service.
///
/// This type of service suffers from some drawbacks.  Since the recursive
/// requests may take an arbitrary amount of time to perform, the stub may
/// have difficulty optimizing retransmission intervals to deal with both
/// lost UDP packets and dead servers; the name server can be easily
/// overloaded by too zealous a stub if it interprets retransmissions as new
/// requests.  Use of TCP may be an answer, but TCP may well place burdens
/// on the host's capabilities which are similar to those of a real
/// resolver.
/// 
/// Perfoms the lookup of a Domain Name acting as a Stub Resolver.
/// This function performs the lookup of the requested records asynchronously. 
/// The given `waker` is used to wake up the task when the query is answered. 
/// The `referenced_query` is used to update the future that contains the response of the query.
/// 
/// After creating the query with the given parameters, the function sends it to the name servers 
/// specified in the configuration. 
/// 
/// When a response is received, the function performs the parsing of the response to a `DnsMessage`.
/// After the response is checked, the function updates the future that contains the response of the query.
/// 
/// # Example
/// ```
/// let domain_name = DomainName::new_from_string("example.com".to_string());
/// let cache = DnsCache::new();
/// let waker = None;
/// let query =  Arc::new(Mutex::new(future::err(ResolverError::EmptyQuery).boxed()));
///
/// let google_server:IpAddr = IpAddr::V4(Ipv4Addr::new(8, 8, 8, 8));
/// let timeout: Duration = Duration::from_secs(20);
///
/// let conn_udp:ClientUDPConnection = ClientUDPConnection::new(google_server, timeout);
/// let conn_tcp:ClientTCPConnection = ClientTCPConnection::new(google_server, timeout);
/// 
/// let config = ResolverConfig::default();
/// let record_type = Qtype::A;
/// 
/// let name_servers = vec![(conn_udp,conn_tcp)];
/// let response = execute_lookup_strategy(domain_name,record_type, cache, name_servers, waker,query,config).await.unwrap();
/// ```
pub async fn execute_lookup_strategy(
    name: DomainName,
    record_type: Qtype,
    record_class: Qclass,
    name_servers: Vec<(ClientUDPConnection, ClientTCPConnection)>,
    config: ResolverConfig,
    response_arc: Arc<std::sync::Mutex<Result<DnsMessage, ResolverError>>>,
) -> Result<DnsMessage, ResolverError>  {
    // Create random generator
    let mut rng = thread_rng();

    // Create query id
    let query_id: u16 = rng.gen();

    // Create query
    let new_query = DnsMessage::new_query_message(
        name.clone(),
        record_type,
        record_class,
        0,
        false,
        query_id
    );

    // Create Server failure query 
    let mut response = new_query.clone(); // le quite el to_owned
    let mut new_header: Header = response.get_header();
    new_header.set_rcode(2); // FIXME: is this the origin of the bug?
    new_header.set_qr(true);
    response.set_header(new_header);

    let mut result_dns_msg: Result<DnsMessage, ResolverError> = Ok(response.clone());
    let mut retry_count = 0;
    let mut i = 0;
    
    loop {
        let mut response_guard = response_arc.lock().unwrap();
        let response = response_guard.as_ref();

        if response.is_ok() || retry_count >= config.get_retry() {
            break; 
        }

        let connections = name_servers.get(i).unwrap();
        result_dns_msg = 
                timeout(Duration::from_secs(6), 
            send_query_resolver_by_protocol(
                        config.get_protocol(),
                        new_query.clone(),
                        result_dns_msg.clone(),
                        connections,
                    )).await
                .unwrap_or_else(|_| {
                    Err(ResolverError::Message("Timeout Error".into()))
                });  
        
        *response_guard = result_dns_msg.clone();
        retry_count = retry_count + 1;
        i = i+1;

    }

    let response_dns_msg = match result_dns_msg.clone() {
        Ok(response_message) => response_message,
        Err(ResolverError::Parse(_)) => {
            let mut format_error_response = response.clone();
            let mut header = format_error_response.get_header();
            header.set_rcode(1);
            format_error_response.set_header(header);
            format_error_response
        }
        Err(_) => response,
    };

    Ok(response_dns_msg)  
}

///  Sends a DNS query to a resolver using the specified connection protocol.
/// 
///  This function takes a DNS query, a result containing a DNS message,
///  and connection information. Depending on the specified protocol (UDP or TCP),
///  it sends the query using the corresponding connection and updates the result
///  with the parsed response.
async fn send_query_resolver_by_protocol(
    protocol: ConnectionProtocol,
    query:DnsMessage,
    mut result_dns_msg: Result<DnsMessage, ResolverError>, 
    connections:  &(ClientUDPConnection , ClientTCPConnection)
)
->  Result<DnsMessage, ResolverError>{
    let query_id = query.get_query_id();
    match protocol{ 
        ConnectionProtocol::UDP => {
            let result_response = connections.0.send(query.clone()).await;
            result_dns_msg = parse_response(result_response,query_id);
        }
        ConnectionProtocol::TCP => {
            let result_response = connections.1.send(query.clone()).await;
            result_dns_msg = parse_response(result_response,query_id);
        }
        _ => {},
    }; 
    
    result_dns_msg
}

/// Parse the received response datagram to a `DnsMessage`.
/// 
/// [RFC 1035]: https://datatracker.ietf.org/doc/html/rfc1035#section-7.3
/// 
/// 7.3. Processing responses
/// The first step in processing arriving response datagrams is to parse the
/// response.  This procedure should include:
/// 
///    - Check the header for reasonableness.  Discard datagrams which
///      are queries when responses are expected.
/// 
///    - Parse the sections of the message, and insure that all RRs are
///      correctly formatted.
/// 
///    - As an optional step, check the TTLs of arriving data looking
///      for RRs with excessively long TTLs.  If a RR has an
///      excessively long TTL, say greater than 1 week, either discard
///      the whole response, or limit all TTLs in the response to 1
///      week.
fn parse_response(response_result: Result<(Vec<u8>, IpAddr), ClientError>, query_id:u16) -> Result<DnsMessage, ResolverError> {
    let dns_msg = response_result.map_err(Into::into)
        .and_then(|(response_message , _ip)| {
            DnsMessage::from_bytes(&response_message)
                .map_err(|_| ResolverError::Parse("The name server was unable to interpret the query.".to_string()))
        })?;
    let header = dns_msg.get_header();
    
    // check Header
    header.format_check()
    .map_err(|e| ResolverError::Parse(format!("Error formated Header: {}", e)))?;

    // Check ID
    if dns_msg.get_query_id() != query_id {
        return  Err(ResolverError::Parse("Error expected ID from query".to_string()))
    }

    if header.get_qr() {
        return Ok(dns_msg);
    }
    Err(ResolverError::Parse("Message is a query. A response was expected.".to_string()))
}

#[cfg(test)]
mod async_resolver_test {
    // use tokio::runtime::Runtime;
    use crate::message::rdata::a_rdata::ARdata;
    use crate::message::rdata::Rdata;
    use crate::message::resource_record::ResourceRecord;
    use crate::{ domain_name::DomainName, dns_cache::DnsCache};
    use std::net::{IpAddr, Ipv4Addr, SocketAddr};
    use std::str::FromStr;
    use std::time::Duration;
    use super::*;
   
    #[test]
    fn lookup() {

        let domain_name = DomainName::new_from_string("example.com".to_string());
        let domain_name_cache = DomainName::new_from_string("test.com".to_string());
        let config: ResolverConfig = ResolverConfig::default();
        
        let mut cache: DnsCache = DnsCache::new();
        cache.set_max_size(20);

        let a_rdata = Rdata::A(ARdata::new());
        let resource_record = ResourceRecord::new(a_rdata);
        cache.add(domain_name_cache, resource_record);

        let record_type = Qtype::A;
        let record_class = Qclass::IN;

        let lookup_future = LookupStrategy::new(
            domain_name,
            record_type,
            record_class,
            config,
        );

        assert_eq!(lookup_future.name, DomainName::new_from_string("example.com".to_string()));
        assert_eq!(lookup_future.config.get_addr(),SocketAddr::new(IpAddr::V4(Ipv4Addr::new(127, 0, 0, 1)), 5333));
    }
     
    #[tokio::test]
    async fn execute_lookup_strategy_a_response() {
        let domain_name: DomainName = DomainName::new_from_string("example.com".to_string());

        let google_server:IpAddr = IpAddr::V4(Ipv4Addr::new(8, 8, 8, 8));
        let timeout: Duration = Duration::from_secs(20);

        let conn_udp:ClientUDPConnection = ClientUDPConnection::new(google_server, timeout);
        let conn_tcp:ClientTCPConnection = ClientTCPConnection::new(google_server, timeout);

        let config = ResolverConfig::default();
        let record_type = Qtype::A;
        let record_class = Qclass::IN;
        let name_servers = vec![(conn_udp,conn_tcp)];
        let response_arc = Arc::new(Mutex::new(Err(ResolverError::EmptyQuery)));

        let response = execute_lookup_strategy(
            domain_name,
            record_type,
            record_class, 
            name_servers, 
            config,
            response_arc
        ).await;

        println!("response {:?}", response);

        assert_eq!(response
            .clone()
            .unwrap().
            get_header()
            .get_qr(),
            true);
        assert_ne!(response
            .unwrap()
            .get_answer()
            .len(), 
            0);
    }   

    #[tokio::test]
    async fn execute_lookup_strategy_ns_response() {
        let domain_name = DomainName::new_from_string("example.com".to_string());
    
        // Create vect of name servers
        let google_server:IpAddr = IpAddr::V4(Ipv4Addr::new(8, 8, 8, 8));
        let timeout: Duration = Duration::from_secs(20);

        let conn_udp:ClientUDPConnection = ClientUDPConnection::new(google_server, timeout);
        let conn_tcp:ClientTCPConnection = ClientTCPConnection::new(google_server, timeout);

        let config = ResolverConfig::default();
        let record_type = Qtype::NS;
        let record_class = Qclass::IN;
        let name_servers = vec![(conn_udp,conn_tcp)];
        let response_arc = Arc::new(Mutex::new(Err(ResolverError::EmptyQuery)));
        
        let response = execute_lookup_strategy(
            domain_name, 
            record_type, 
            record_class,
            name_servers, 
            config,
            response_arc
        ).await.unwrap();

        assert_eq!(response.get_header().get_qr(),true);
        // This changes depending on the server we're using
        assert!(response.get_header().get_ancount() >= 1);
    } 

    #[tokio::test]
    async fn execute_lookup_strategy_ch_response() {
        let domain_name = DomainName::new_from_string("example.com".to_string());

        let google_server:IpAddr = IpAddr::V4(Ipv4Addr::new(8, 8, 8, 8));
        let timeout: Duration = Duration::from_secs(20);

        let conn_udp:ClientUDPConnection = ClientUDPConnection::new(google_server, timeout);
        let conn_tcp:ClientTCPConnection = ClientTCPConnection::new(google_server, timeout);

        let config = ResolverConfig::default();
        let record_type = Qtype::A;
        let record_class = Qclass::CH;
        let name_servers = vec![(conn_udp,conn_tcp)];
        let response_arc = Arc::new(Mutex::new(Err(ResolverError::EmptyQuery)));

        let response = execute_lookup_strategy(
            domain_name,
            record_type,
            record_class, 
            name_servers,
            config,
            response_arc
        ).await.unwrap();


        assert_eq!(response.get_header().get_qr(),true);
        assert_eq!(response.get_answer().len(),0);
    } 
    #[tokio::test] 
    async fn execute_lookup_strategy_max_tries_0() {
       
        let max_retries = 0;

        let domain_name = DomainName::new_from_string("example.com".to_string());
        let timeout = Duration::from_secs(2);
        let record_type = Qtype::A;
        let record_class = Qclass::IN;
        let response_arc = Arc::new(Mutex::new(Err(ResolverError::EmptyQuery)));
    
        let mut config: ResolverConfig = ResolverConfig::default();
        let non_existent_server:IpAddr = IpAddr::V4(Ipv4Addr::new(44, 44, 1, 81)); 

        let google_server:IpAddr = IpAddr::V4(Ipv4Addr::new(1, 1, 1, 1)); 
            
        config.set_retry(max_retries);
    
        let conn_udp_non:ClientUDPConnection = ClientUDPConnection::new(non_existent_server, timeout);
        let conn_tcp_non:ClientTCPConnection = ClientTCPConnection::new(non_existent_server, timeout);

        let conn_udp_google:ClientUDPConnection = ClientUDPConnection::new(google_server, timeout);
        let conn_tcp_google:ClientTCPConnection = ClientTCPConnection::new(google_server, timeout);
        config.set_name_servers(vec![(conn_udp_non,conn_tcp_non), (conn_udp_google,conn_tcp_google)]);
            
        let name_servers =vec![(conn_udp_non,conn_tcp_non), (conn_udp_google,conn_tcp_google)];
        let response = execute_lookup_strategy(
            domain_name, 
            record_type, 
            record_class,
            name_servers,
            config,
            response_arc
        ).await;
        println!("response {:?}",response);
            
        assert!(response.is_ok());
        assert!(response.clone().unwrap().get_answer().len() == 0);
        assert_eq!(response.unwrap().get_header().get_rcode(), 2);
    }
           

    #[tokio::test] 
    async fn execute_lookup_strategy_max_tries_1() {
        let max_retries = 1;
        let domain_name = DomainName::new_from_string("example.com".to_string());
        let timeout = Duration::from_secs(2);
        let record_type = Qtype::A;
        let record_class = Qclass::IN;
        let response_arc = Arc::new(Mutex::new(Err(ResolverError::EmptyQuery)));
    
        let mut config: ResolverConfig = ResolverConfig::default();
        let non_existent_server:IpAddr = IpAddr::V4(Ipv4Addr::new(44, 44, 1, 81)); 

        let google_server:IpAddr = IpAddr::V4(Ipv4Addr::new(1, 1, 1, 1)); 
            
        config.set_retry(max_retries);
    
        let conn_udp_non:ClientUDPConnection = ClientUDPConnection::new(non_existent_server, timeout);
        let conn_tcp_non:ClientTCPConnection = ClientTCPConnection::new(non_existent_server, timeout);

        let conn_udp_google:ClientUDPConnection = ClientUDPConnection::new(google_server, timeout);
        let conn_tcp_google:ClientTCPConnection = ClientTCPConnection::new(google_server, timeout);
        config.set_name_servers(vec![(conn_udp_non,conn_tcp_non), (conn_udp_google,conn_tcp_google)]);
            
        let name_servers =vec![(conn_udp_non,conn_tcp_non), (conn_udp_google,conn_tcp_google)];
        let response = execute_lookup_strategy(
            domain_name, 
            record_type, 
            record_class,
            name_servers,
            config,
            response_arc
        ).await.unwrap();
        println!("response {:?}",response);

       assert!(response.get_answer().len() == 0);
       assert_eq!(response.get_header().get_rcode(), 2);
       assert!(response.get_header().get_ancount() == 0)
    }

    #[tokio::test] // TODO: finish up test
    async fn lookup_ip_cache_test() {
        let domain_name = DomainName::new_from_string("example.com".to_string());
        let record_type = Qtype::A;
        let record_class = Qclass::IN;
        let config: ResolverConfig = ResolverConfig::default();
        let addr = IpAddr::from_str("93.184.216.34").unwrap();
        let a_rdata = ARdata::new_from_addr(addr);
        let rdata = Rdata::A(a_rdata);
        let rr = ResourceRecord::new(rdata);

        let mut cache = DnsCache::new();
        cache.set_max_size(1);
        cache.add(domain_name.clone(), rr);

        let query_sate = Arc::new(Mutex::new(Err(ResolverError::EmptyQuery)));

        let _response_future = execute_lookup_strategy(
            domain_name, 
            record_type, 
            record_class,
            config.get_name_servers(),
            config, 
            query_sate).await;
    }  
<<<<<<< HEAD
    
/*
=======

>>>>>>> 38e8c07f
    #[test]
    #[ignore] //FIXME:
    fn parse_response_ok() {
        let bytes: [u8; 50] = [
            //test passes with this one
            0b00100100, 0b10010101, 0b10010010, 0b00000000, 0, 1, 0b00000000, 1, 0, 0, 0, 0, 4, 116,
            101, 115, 116, 3, 99, 111, 109, 0, 0, 16, 0, 1, 3, 100, 99, 99, 2, 99, 108, 0, 0, 16, 0,
            1, 0, 0, 0b00010110, 0b00001010, 0, 6, 5, 104, 101, 108, 108, 111,
        ];
        let query_id = 0b00100100;
        let ip = IpAddr::V4(Ipv4Addr::new(8, 8, 8, 8));
        let response_result: Result<(Vec<u8>, IpAddr), ClientError> = Ok((bytes.to_vec(), ip));
        let response_dns_msg = parse_response(response_result,query_id);
        println!("[###############] {:?}",response_dns_msg);
        assert!(response_dns_msg.is_ok());
        if let Ok(dns_msg) = response_dns_msg {
            assert_eq!(dns_msg.get_header().get_qr(), true); // response (1)
            assert_eq!(dns_msg.get_header().get_ancount(), 1);
            assert_eq!(dns_msg.get_header().get_rcode(), 0);
            println!("The message is: {:?}", dns_msg);
        }
    }

    #[test]
    #[ignore]
    fn parse_response_query() {
        let bytes: [u8; 50] = [
            //test passes with this one
            0b10100101, 0b10010101, 0b00010010, 0b00000000, 0, 1, 0b00000000, 1, 0, 0, 0, 0, 4, 116,
            101, 115, 116, 3, 99, 111, 109, 0, 0, 16, 0, 1, 3, 100, 99, 99, 2, 99, 108, 0, 0, 16, 0,
            1, 0, 0, 0b00010110, 0b00001010, 0, 6, 5, 104, 101, 108, 108, 111,
        ];
        let query_id = 0b10100101;
        let ip = IpAddr::V4(Ipv4Addr::new(8, 8, 8, 8));
        let response_result: Result<(Vec<u8>, IpAddr), ClientError> = Ok((bytes.to_vec(), ip));
        let response_dns_msg = parse_response(response_result,query_id);
        let err_msg = "Message is a query. A response was expected.".to_string();
        if let Err(ResolverError::Parse(err)) = response_dns_msg {
            assert_eq!(err, err_msg)
        } else {
            assert!(false);
        }
    }
    
    #[test]
    fn parse_error() {
        let bytes: [u8; 50] = [
            //test passes with this one
            0b10100101, 0b10010101, 0b00101010, 0b00001010, 0, 1, 0b00000000, 1, 0, 0, 0, 0, 4, 116,
            101, 115, 116, 3, 99, 111, 109, 0, 0, 16, 0, 1, 3, 100, 99, 99, 2, 99, 45, 0, 0, 16, 0,
            1, 0, 0, 0b00010110, 0b00001010, 0, 6, 5, 104, 101, 108, 108, 111,
        ];
        let query_id = 0b10100101;
        let ip= IpAddr::V4(Ipv4Addr::new(8, 8, 8, 8)); 
        let response_result: Result<(Vec<u8>, IpAddr), ClientError> = Ok((bytes.to_vec(), ip));
        let response_dns_msg = parse_response(response_result,query_id);
        let err_msg = "The name server was unable to interpret the query.".to_string();
        if let Err(ResolverError::Parse(err)) = response_dns_msg {
            assert_eq!(err, err_msg)
        } else {
            assert!(false);
        }
    }

    #[test]
    fn parse_error_domain_name() {
        let bytes: [u8; 50] = [
            //test passes with this one
            0b10100101, 0b10010101, 0b11111111, 0b11111111, 0, 1, 0b00000000, 1, 0, 0, 0, 0, 4, 116,
            101, 115, 64, 3, 99, 111, 109, 0, 0, 16, 0, 1, 3, 100, 99, 99, 2, 99, 108, 0, 0, 16, 0,
            1, 0, 0, 0b00010110, 0b00001010, 0, 6, 5, 104, 101, 108, 108, 111,
        ];
        let query_id = 0b10100101;
        let ip = IpAddr::V4(Ipv4Addr::new(8, 8, 8, 8));
        let response_result: Result<(Vec<u8>, IpAddr), ClientError> = Ok((bytes.to_vec(), ip));
        let response_dns_msg = parse_response(response_result,query_id);
        let err_msg = "The name server was unable to interpret the query.".to_string();

        if let Err(ResolverError::Parse(err)) = response_dns_msg {
            assert_eq!(err, err_msg)
        } else {
            assert!(false);
        }
    }
<<<<<<< HEAD
  */  

    // TODO: test empty response lookup_run
   
    // TODO: test lookup_run max rieswith max of 0 

}

=======

    
}
>>>>>>> 38e8c07f
<|MERGE_RESOLUTION|>--- conflicted
+++ resolved
@@ -534,12 +534,9 @@
             config, 
             query_sate).await;
     }  
-<<<<<<< HEAD
     
 /*
-=======
-
->>>>>>> 38e8c07f
+
     #[test]
     #[ignore] //FIXME:
     fn parse_response_ok() {
@@ -624,7 +621,6 @@
             assert!(false);
         }
     }
-<<<<<<< HEAD
   */  
 
     // TODO: test empty response lookup_run
@@ -633,8 +629,6 @@
 
 }
 
-=======
-
-    
-}
->>>>>>> 38e8c07f
+
+
+    