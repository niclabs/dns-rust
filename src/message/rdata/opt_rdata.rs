pub mod option_code;

use crate::message::resource_record::{FromBytes, ToBytes};
use crate::message::rdata::opt_rdata::option_code::OptionCode;
use std::fmt;


#[derive(Clone, Debug, PartialEq)]
/// Struct for OPT Rdata
/// [RFC 6891](https://tools.ietf.org/html/rfc6891#section-6.1.2)
/// +0 (MSB)                            +1 (LSB)
/// +---+---+---+---+---+---+---+---+---+---+---+---+---+---+---+---+
/// 0: |                          OPTION-CODE                          |
/// +---+---+---+---+---+---+---+---+---+---+---+---+---+---+---+---+
/// 2: |                         OPTION-LENGTH                         |
/// +---+---+---+---+---+---+---+---+---+---+---+---+---+---+---+---+
/// 4: |                                                               |
/// /                          OPTION-DATA                          /
/// /                                                               /
/// +---+---+---+---+---+---+---+---+---+---+---+---+---+---+---+---+

pub struct OptRdata {
<<<<<<< HEAD
    pub option: Vec<(OptionCode, u16, Vec<u8>)> // (OPTION-CODE, OPTION-LENGTH, OPTION-DATA)
=======
    pub option: Vec<(u16, u16, Vec<u8>)> // (OPTION-CODE, OPTION-LENGTH, OPTION-DATA)
>>>>>>> 1d689a3e
}

impl ToBytes for OptRdata {
    /// Returns a `Vec<u8>` of bytes that represents the OPT RDATA.
    fn to_bytes(&self) -> Vec<u8> {
        let mut bytes: Vec<u8> = Vec::new();

        for (option_code, option_length, option_data) in &self.option {
<<<<<<< HEAD
            bytes.extend(u16::from(*option_code).to_be_bytes());
=======
            bytes.extend(&option_code.to_be_bytes());
>>>>>>> 1d689a3e
            bytes.extend(&option_length.to_be_bytes());
            bytes.extend(option_data);
        }

        bytes
    }
}

impl FromBytes<Result<Self, &'static str>> for OptRdata {
    /// Creates a new `OptRdata` from an array of bytes.
    fn from_bytes(bytes: &[u8], _full_msg: &[u8]) -> Result<Self, &'static str> {
        let bytes_len = bytes.len();

        let mut opt_rdata = OptRdata::new();

        let mut i = 0;
        
        while i < bytes_len {

            if i + 4 > bytes_len {
                return Err("Format Error");
            }

<<<<<<< HEAD
            let option_code = OptionCode::from(u16::from_be_bytes([bytes[i], bytes[i + 1]]));
=======
            let option_code = u16::from_be_bytes([bytes[i], bytes[i + 1]]);
>>>>>>> 1d689a3e
            let option_length = u16::from_be_bytes([bytes[i + 2], bytes[i + 3]]);

            i += 4;

            if i + option_length as usize > bytes_len {
                return Err("Format Error");
            }

            let option_data = bytes[i..i + option_length as usize].to_vec();

            i += option_length as usize;

            opt_rdata.option.push((option_code, option_length, option_data));
        }

        Ok(opt_rdata)
    }
}

/// Constructor and getters for OptRdata
impl OptRdata {
    pub fn new() -> Self {
        OptRdata {
            option: Vec::new(),
        }
    }

<<<<<<< HEAD
    pub fn get_option(&self) -> Vec<(OptionCode, u16, Vec<u8>)> {
=======
    pub fn get_option(&self) -> Vec<(u16, u16, Vec<u8>)> {
>>>>>>> 1d689a3e
        self.option.clone()
    }
}

/// Setters for OptRdata
impl OptRdata {
<<<<<<< HEAD
    pub fn set_option(&mut self, option: Vec<(OptionCode, u16, Vec<u8>)>) {
=======
    pub fn set_option(&mut self, option: Vec<(u16, u16, Vec<u8>)>) {
>>>>>>> 1d689a3e
        self.option= option;
    }
}


impl fmt::Display for OptRdata {
    /// Formats the record data for display
    fn fmt(&self, f: &mut fmt::Formatter) -> fmt::Result {
        let mut result = String::new();
<<<<<<< HEAD
        
        if !self.option.is_empty() {
            for (option_code, option_length, option_data) in &self.option {
                result.push_str(&format!("OPTION-CODE: {}\n", option_code));
                result.push_str(&format!("OPTION-LENGTH: {}\n", option_length));
                result.push_str(&format!("OPTION-DATA: {:?}\n", option_data));
            }
        }
        else {
            result.push_str("No Option");
        }
=======

        for (option_code, option_length, option_data) in &self.option {
            result.push_str(&format!("OPTION-CODE: {}\n", option_code));
            result.push_str(&format!("OPTION-LENGTH: {}\n", option_length));
            result.push_str(&format!("OPTION-DATA: {:?}\n", option_data));
        }

>>>>>>> 1d689a3e
        write!(f, "{}", result)
    }
}

#[cfg(test)]
mod opt_rdata_test{
    use super::*;

    #[test]
    fn test_opt_rdata_to_bytes() {
        let mut opt_rdata = OptRdata::new();

<<<<<<< HEAD
        opt_rdata.option.push((OptionCode::from(1), 2 as u16, vec![0x06, 0x04]));
=======
        opt_rdata.option.push((1 as u16, 2 as u16, vec![0x06, 0x04]));
>>>>>>> 1d689a3e

        let result = opt_rdata.to_bytes();

        let expected_result: Vec<u8> = vec![0x00, 0x01, 0x00, 0x02, 0x06, 0x04];

        assert_eq!(expected_result, result);
    }

    #[test]
    fn test_opt_rdata_from_bytes() {
        let mut opt_rdata = OptRdata::new();

<<<<<<< HEAD
        opt_rdata.option.push((OptionCode::from(1), 2 as u16, vec![0x06, 0x04]));
=======
        opt_rdata.option.push((1 as u16, 2 as u16, vec![0x06, 0x04]));
>>>>>>> 1d689a3e

        let bytes: Vec<u8> = vec![0x00, 0x01, 0x00, 0x02, 0x06, 0x04];

        let result = OptRdata::from_bytes(&bytes, &bytes).unwrap();

        assert_eq!(opt_rdata, result);
    }

    #[test]
    fn test_opt_rdata_from_bytes_error() {
        let bytes: Vec<u8> = vec![0x00, 0x01, 0x00, 0x02, 0x06];

        let result = OptRdata::from_bytes(&bytes, &bytes);

        assert_eq!(Err("Format Error"), result);
    }

    /// Setters and getters tests
    #[test]
    fn test_opt_rdata_setters_and_getters() {
        let mut opt_rdata = OptRdata::new();
        
<<<<<<< HEAD
        let option: Vec<(OptionCode, u16, Vec<u8>)> = vec![(OptionCode::from(1), 2 as u16, vec![0x06, 0x04])];
=======
        let option: Vec<(u16, u16, Vec<u8>)> = vec![(1 as u16, 2 as u16, vec![0x06, 0x04])];
>>>>>>> 1d689a3e

        opt_rdata.set_option(option.clone());

        assert_eq!(opt_rdata.get_option(), option);
    }
}<|MERGE_RESOLUTION|>--- conflicted
+++ resolved
@@ -20,11 +20,7 @@
 /// +---+---+---+---+---+---+---+---+---+---+---+---+---+---+---+---+
 
 pub struct OptRdata {
-<<<<<<< HEAD
     pub option: Vec<(OptionCode, u16, Vec<u8>)> // (OPTION-CODE, OPTION-LENGTH, OPTION-DATA)
-=======
-    pub option: Vec<(u16, u16, Vec<u8>)> // (OPTION-CODE, OPTION-LENGTH, OPTION-DATA)
->>>>>>> 1d689a3e
 }
 
 impl ToBytes for OptRdata {
@@ -33,11 +29,7 @@
         let mut bytes: Vec<u8> = Vec::new();
 
         for (option_code, option_length, option_data) in &self.option {
-<<<<<<< HEAD
             bytes.extend(u16::from(*option_code).to_be_bytes());
-=======
-            bytes.extend(&option_code.to_be_bytes());
->>>>>>> 1d689a3e
             bytes.extend(&option_length.to_be_bytes());
             bytes.extend(option_data);
         }
@@ -61,11 +53,7 @@
                 return Err("Format Error");
             }
 
-<<<<<<< HEAD
             let option_code = OptionCode::from(u16::from_be_bytes([bytes[i], bytes[i + 1]]));
-=======
-            let option_code = u16::from_be_bytes([bytes[i], bytes[i + 1]]);
->>>>>>> 1d689a3e
             let option_length = u16::from_be_bytes([bytes[i + 2], bytes[i + 3]]);
 
             i += 4;
@@ -93,22 +81,14 @@
         }
     }
 
-<<<<<<< HEAD
     pub fn get_option(&self) -> Vec<(OptionCode, u16, Vec<u8>)> {
-=======
-    pub fn get_option(&self) -> Vec<(u16, u16, Vec<u8>)> {
->>>>>>> 1d689a3e
         self.option.clone()
     }
 }
 
 /// Setters for OptRdata
 impl OptRdata {
-<<<<<<< HEAD
     pub fn set_option(&mut self, option: Vec<(OptionCode, u16, Vec<u8>)>) {
-=======
-    pub fn set_option(&mut self, option: Vec<(u16, u16, Vec<u8>)>) {
->>>>>>> 1d689a3e
         self.option= option;
     }
 }
@@ -118,7 +98,6 @@
     /// Formats the record data for display
     fn fmt(&self, f: &mut fmt::Formatter) -> fmt::Result {
         let mut result = String::new();
-<<<<<<< HEAD
         
         if !self.option.is_empty() {
             for (option_code, option_length, option_data) in &self.option {
@@ -130,15 +109,6 @@
         else {
             result.push_str("No Option");
         }
-=======
-
-        for (option_code, option_length, option_data) in &self.option {
-            result.push_str(&format!("OPTION-CODE: {}\n", option_code));
-            result.push_str(&format!("OPTION-LENGTH: {}\n", option_length));
-            result.push_str(&format!("OPTION-DATA: {:?}\n", option_data));
-        }
-
->>>>>>> 1d689a3e
         write!(f, "{}", result)
     }
 }
@@ -151,11 +121,7 @@
     fn test_opt_rdata_to_bytes() {
         let mut opt_rdata = OptRdata::new();
 
-<<<<<<< HEAD
         opt_rdata.option.push((OptionCode::from(1), 2 as u16, vec![0x06, 0x04]));
-=======
-        opt_rdata.option.push((1 as u16, 2 as u16, vec![0x06, 0x04]));
->>>>>>> 1d689a3e
 
         let result = opt_rdata.to_bytes();
 
@@ -168,11 +134,7 @@
     fn test_opt_rdata_from_bytes() {
         let mut opt_rdata = OptRdata::new();
 
-<<<<<<< HEAD
         opt_rdata.option.push((OptionCode::from(1), 2 as u16, vec![0x06, 0x04]));
-=======
-        opt_rdata.option.push((1 as u16, 2 as u16, vec![0x06, 0x04]));
->>>>>>> 1d689a3e
 
         let bytes: Vec<u8> = vec![0x00, 0x01, 0x00, 0x02, 0x06, 0x04];
 
@@ -195,12 +157,11 @@
     fn test_opt_rdata_setters_and_getters() {
         let mut opt_rdata = OptRdata::new();
         
-<<<<<<< HEAD
         let option: Vec<(OptionCode, u16, Vec<u8>)> = vec![(OptionCode::from(1), 2 as u16, vec![0x06, 0x04])];
-=======
-        let option: Vec<(u16, u16, Vec<u8>)> = vec![(1 as u16, 2 as u16, vec![0x06, 0x04])];
->>>>>>> 1d689a3e
 
+        opt_rdata.set_option(option.clone());
+
+        assert_eq!(opt_rdata.get_option(), option);
         opt_rdata.set_option(option.clone());
 
         assert_eq!(opt_rdata.get_option(), option);
