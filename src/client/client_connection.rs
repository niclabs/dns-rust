--- conflicted
+++ resolved
@@ -12,11 +12,8 @@
         timeout:Duration) -> Self;
 
     //Sends query 
-<<<<<<< HEAD
-    fn send(self, dns_query: DnsMessage) -> Result<Vec<u8>, ClientError>;
-=======
-    async fn send(self, dns_query: DnsMessage) -> Result<(Vec<u8>, IpAddr), ClientError>;
->>>>>>> b50b0045
+    async fn send(self, dns_query: DnsMessage) -> Result<Vec<u8>, ClientError>;
+    // async fn send(self, dns_query: DnsMessage) -> Result<(Vec<u8>, IpAddr), ClientError>;
     fn get_ip(&self) -> IpAddr;
 }
 
