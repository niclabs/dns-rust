--- conflicted
+++ resolved
@@ -1,15 +1,9 @@
 use std::collections::HashMap;
-<<<<<<< HEAD
-use crate::domain_name::DomainName;
-
-pub mod zones;
-mod server_connection;
-=======
 use std::io;
 use crate::zones::DnsZone;
 use crate::message::domain_name::DomainName;
-
->>>>>>> 189d91db
+pub mod zones;
+mod server_connection;
 
 /// Structure to represent a Name Server
 #[derive (PartialEq, Debug)]
